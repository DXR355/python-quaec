#!/usr/bin/python
# -*- coding: utf-8 -*-
##
# stab.py: Classes and methods encapsulating and manipulating stabilizer codes.
##
# © 2012 Christopher E. Granade (cgranade@gmail.com) and
#     Ben Criger (bcriger@gmail.com).
# This file is a part of the QuaEC project.
# Licensed under the AGPL version 3.
##
# This program is free software: you can redistribute it and/or modify
# it under the terms of the GNU Affero General Public License as published by
# the Free Software Foundation, either version 3 of the License, or
# (at your option) any later version.
#
# This program is distributed in the hope that it will be useful,
# but WITHOUT ANY WARRANTY; without even the implied warranty of
# MERCHANTABILITY or FITNESS FOR A PARTICULAR PURPOSE.  See the
# GNU Affero General Public License for more details.
#
# You should have received a copy of the GNU Affero General Public License
# along with this program.  If not, see <http://www.gnu.org/licenses/>.
##

## IMPORTS ##

import operator as op

import PauliClass as p # Sorry for the confusing notation here.
import CliffordClass as c
import paulicollections as pc


from singletons import EmptyClifford, Unspecified

import warnings

## ALL ##

__all__ = [
    'StabilizerCode'
]

## CLASSES ##

class StabilizerCode(object):
    r"""
    TODO
    """
    
    ## CONSTRUCTOR ##
    
    def __init__(self, group_generators, logical_xs, logical_zs):
        self.group_generators = pc.PauliList(*group_generators)
        self.logical_xs = pc.PauliList(*logical_xs)
        self.logical_zs = pc.PauliList(*logical_zs)
        
    ## PRETTY PRINTING ##
        
    def __repr__(self):
        return "<[[{n}, {k}, {d}]] StabilizerCode at {id:0x}>".format(
            n=self.nq, k=self.nq_logical,
            d=self.distance if self.nq < 6 else "?",
            id=id(self)
        )
    
    def __str__(self):
        return "S = <{group_generators}>\nXbars = {0.logical_xs}\nZbars = {0.logical_zs}".format(
            self,
            group_generators=", ".join(map(str, self.group_generators)))
       
    ## READ-ONLY PROPERTIES ##
        
    @property
    def nq(self):
        """
        The number of physical qubits into which this code encodes data.
        """
        return len(iter(gen for gen in self.group_generators + self.logical_xs + self.logical_zs if gen is not Unspecified).next())
        
    @property
    def n_constraints(self):
        """
        The number of stabilizer constraints on valid codewords.
        """
        return len(self.group_generators)
        
    @property
    def nq_logical(self):
        """
        The number of logical qubits admitted by this code.
        """
        return self.nq - self.n_constraints
        
    @property
    def distance(self):
        r"""
        The distance of this code, defined by :math:`\min\text{wt} \{
        P | P \in \text{N}(S) \\ S \}`, where :math:`S` is the stabilizer group
        for this code.
        
        Warning: this property is currently very slow to compute.
        """
        return min(P.wt for P in self.normalizer_group(mod_s=True))
 
    ## GROUP ENUMERATION METHODS ##
 
    def stabilizer_group(self, coset_rep=None):
        r"""
        Iterator onto all elements of the stabilizer group :math:`S` describing
        this code, or onto a coset :math:`PS` of the stabilizer group.
        
        :param qecc.Pauli coset_rep: A Pauli operator :math:`P`, so that the
            iterated coset is :math:`PS`. If not specified, defaults to the
            identity.
        :yields: All elements of the coset :math:`PS` of the stabilizer
            group :math:`S`.
        """
        return self.group_generators.generated_group(coset_rep=coset_rep)
        
    def logical_pauli_group(self, incl_identity=True):
        r"""
        Iterator onto the group :math:`\text{N}(S) / S`, where :math:`S` is
        the stabilizer group describing this code. Each member of the group
        is specified by a coset representative drawn from the respective
        elements of :math:`\text{N}(S) / S`. These representatives are
        chosen to be the logical :math:`X` and :math:`Z` operators specified
        as properties of this instance.
        
        :param bool incl_identity: If ``False``, the identity coset :math:`S`
            is excluded from this iterator.
        :yields: A representative for each element of :math:`\text{N}(S) / S`.
        """
        return p.from_generators(self.logical_xs + self.logical_zs, incl_identity=incl_identity)
        
    def normalizer_group(self, mod_s=False):
        r"""
        Returns all elements of the normalizer of the stabilizer group. If
        ``mod_s`` is ``True``, returns the set :math:`N(S)\\S`.
        """
        for Pbar in self.logical_pauli_group(incl_identity=not mod_s):
            for normalizer_element in self.stabilizer_group(coset_rep=Pbar):
                yield normalizer_element
        
    ## EN/DE/TRANSCODING METHODS ##
        
    def encoding_cliffords(self):
<<<<<<< HEAD
        C = c.Clifford(self.logical_xs + ([Unspecified] * self.n_constraints), self.logical_zs + self.group_generators)
=======
        C = c.Clifford(
            self.logical_xs + ([Unspecified] * self.n_constraints),
            self.logical_zs + self.group_generators)
>>>>>>> 75fbb94e
        return C.constraint_completions()
        
    def star_decoder(self, for_enc=None):
        raise NotImplementedError("Not yet implemented.")

    ## BLOCK CODE METHODS ##

    def block_logical_pauli(self, P):
        r"""
        Given a Pauli operator :math:`P` acting on :math:`k`, finds a Pauli
        operator :math:`\overline{P}` on :math:`nk` qubits that corresponds
        to the logical operator acting across :math:`k` blocks of this code.
        
        Note that this method is only supported for single logical qubit codes.
        """
        
        if self.nq_logical > 1:
            raise NotImplementedError("Mapping of logical Pauli operators is currently only supported for single-qubit codes.")
        
        # TODO: test that phases are handled correctly.
        
        # FIXME: cache this dictionary.
        replace_dict = {
            'I': p.eye_p(self.nq),
            'X': self.logical_xs[0],
            'Y': (self.logical_xs[0] * self.logical_zs[0]).mul_phase(1),
            'Z': self.logical_zs[0]
        }
        
        # FIXME: using eye_p(0) is a hack.
        return reduce(op.and_, 
                (replace_dict[sq_op] for sq_op in P.op),
                p.eye_p(0))
    
    ## OPERATORS ##
    
    def __and__(self, other):
    
        if not isinstance(other, StabilizerCode):
            return NotImplemented
        
        return StabilizerCode(
            (self.group_generators & p.eye_p(other.nq)) +
            (p.eye_p(self.nq) & other.group_generators),
            
            (self.logical_xs & p.eye_p(other.nq)) +
            (p.eye_p(self.nq) & other.logical_xs),
            
            (self.logical_zs & p.eye_p(other.nq)) +
            (p.eye_p(self.nq) & other.logical_zs),
        )
        
    ## CONCATENATION ##
        
    def concatenate(self,other):
        """
        Returns the stabilizer for a concatenated code, given the 
        stabilizers for two codes. At this point, it only works for two
        k=1 codes.
        """
        
        if self.nq_logical > 1 or other.nq_logical > 1:
            raise NotImplementedError("Concatenation is currently only supported for single-qubit codes.")
        
        nq_self = self.nq
        nq_other = other.nq
        nq_new = nq_self * nq_other
        
        # To obtain the new generators, we must apply the stabilizer generators
        # to each block of the inner code (self), as well as the stabilizer
        # generators of the outer code (other), using the inner logical Paulis
        # for the outer stabilizer generators.
        
        # Making the stabilizer generators from the inner (L0) code is straight-
        # forward: we repeat the code other.nq times, once on each block of the
        # outer code. We use that PauliList supports tensor products.
        new_generators = sum(
            (
                p.eye_p(nq_self * k) & self.group_generators & p.eye_p(nq_self * (nq_other - k - 1))
                for k in range(nq_other)
            ),
            pc.PauliList())
                
        # Each of the stabilizer generators due to the outer (L1) code can be
        # found by computing the block-logical operator across multiple L0
        # blocks, as implemented by StabilizerCode.block_logical_pauli.
        new_generators += map(self.block_logical_pauli, other.group_generators)
            
        # In the same way, the logical operators are also found by mapping L1
        # operators onto L0 qubits.
        
        # This completes the definition of the concatenated code, and so we are
        # done.
        
        return StabilizerCode(new_generators,
            logical_xs=map(self.block_logical_pauli, other.logical_xs),
            logical_zs=map(self.block_logical_pauli, other.logical_zs)
        )

    ## COMMON CODES ##

    @staticmethod
    def ancilla_register(nq=1):
        return StabilizerCode(
            p.elem_gens(nq)[1],
            [], []
        )

    @staticmethod
    def unencoded_state(nq_logical=1, nq_ancilla=0):    
        return (
            StabilizerCode([], *p.elem_gens(nq_logical)) &
            StabilizerCode.ancilla_register(nq_ancilla)
        )

    @staticmethod
    def flip_code(dist, stab_kind='Z'):
        nq=2*dist+1
        return StabilizerCode(
            ['I'*j + (stab_kind * 2) + 'I'*(nq-j-2) for j in range(nq-1)],
            ['X'*nq], ['Z'*nq]
        )

    @staticmethod
    def bit_flip_code(x_dist):
        return StabilizerCode.flip_code(x_dist, stab_kind='Z')

    @staticmethod
    def phase_flip_code(z_dist):
        return StabilizerCode.flip_code(z_dist, stab_kind='X')

    @staticmethod
    def perfect_5q_code():
        return StabilizerCode(
            [
                'XZZXI',
                'IXZZX',
                'XIXZZ',
                'ZXIXZ'
            ],
            ['XXXXX'], ['ZZZZZ']
        )

    @staticmethod
    def steane_code():
        return StabilizerCode(
            [
                'XXXXIII',
                'XXIIXXI',
                'XIXIXIX',
                'ZZZZIII',
                'ZZIIZZI',
                'ZIZIZIZ'                
            ],
            ['XXXXXXX'], ['ZZZZZZZ']
        )

    @staticmethod
    def shor_code():
        return StabilizerCode.bit_flip_code(1).concatenate(StabilizerCode.phase_flip_code(1))        

    @staticmethod
    def css_code(C1, C2):
        raise NotImplementedError("Not yet implemented.")

    @staticmethod
    def reed_muller_code(r,t):
        raise NotImplementedError("Coming Soon: Reed-Muller Codes")

    @staticmethod
    def reed_solomon_code(r,t):
        raise NotImplementedError("Coming Soon: Reed-Solomon Codes")
        
<|MERGE_RESOLUTION|>--- conflicted
+++ resolved
@@ -145,13 +145,9 @@
     ## EN/DE/TRANSCODING METHODS ##
         
     def encoding_cliffords(self):
-<<<<<<< HEAD
-        C = c.Clifford(self.logical_xs + ([Unspecified] * self.n_constraints), self.logical_zs + self.group_generators)
-=======
         C = c.Clifford(
             self.logical_xs + ([Unspecified] * self.n_constraints),
             self.logical_zs + self.group_generators)
->>>>>>> 75fbb94e
         return C.constraint_completions()
         
     def star_decoder(self, for_enc=None):
@@ -278,7 +274,6 @@
     @staticmethod
     def bit_flip_code(x_dist):
         return StabilizerCode.flip_code(x_dist, stab_kind='Z')
-
     @staticmethod
     def phase_flip_code(z_dist):
         return StabilizerCode.flip_code(z_dist, stab_kind='X')
@@ -320,7 +315,6 @@
     @staticmethod
     def reed_muller_code(r,t):
         raise NotImplementedError("Coming Soon: Reed-Muller Codes")
-
     @staticmethod
     def reed_solomon_code(r,t):
         raise NotImplementedError("Coming Soon: Reed-Solomon Codes")
