<<<<<<< HEAD
#!/usr/bin/python
# -*- coding: utf-8 -*-
##
# CliffordClass.py: Implementation of qecc.Clifford and related utility
#     functions.
##
# © 2012 Christopher E. Granade (cgranade@gmail.com) and
#     Ben Criger (bcriger@gmail.com).
# This file is a part of the QuaEC project.
# Licensed under the AGPL version 3.
##
# This program is free software: you can redistribute it and/or modify
# it under the terms of the GNU Affero General Public License as published by
# the Free Software Foundation, either version 3 of the License, or
# (at your option) any later version.
#
# This program is distributed in the hope that it will be useful,
# but WITHOUT ANY WARRANTY; without even the implied warranty of
# MERCHANTABILITY or FITNESS FOR A PARTICULAR PURPOSE.  See the
# GNU Affero General Public License for more details.
#
# You should have received a copy of the GNU Affero General Public License
# along with this program.  If not, see <http://www.gnu.org/licenses/>.
##

## RELOAD FIX ##
# This is a pretty poor way of fixing it, but should work for now.
    
import PauliClass as _pc
import bsf as _bsf

try:
    reload(_pc)
    reload(_bsf)
except:
    # If it fails, we're no worse off, so just ignore the problem.
    pass

## IMPORTS ##

import operator as op

from copy import copy, deepcopy
from itertools import product, chain, combinations
from PauliClass import *
from bsf import *
from numpy import hstack, newaxis
from exceptions import *

from constraint_solvers import solve_commutation_constraints
from unitary_reps import clifford_as_unitary

from singletons import EmptyClifford, Unspecified

import warnings

## ALL ##

__all__ = [
    'Clifford',
    'eye_c', 'cnot', 'replace_one_character', 'cz', 'hadamard',
    'phase', 'permutation', 'swap', 'pauli_gate', 'paulify',
    'generic_clifford',
    'gen_cliff', 'transcoding_cliffords', 'min_len_transcoding_clifford',
    'clifford_group'
]

## CONSTANTS ##

VALID_OPS = ['I', 'X', 'Y', 'Z']
VALID_PHS = range(4)

## CLASSES ##

class Clifford(object):
    r"""
    Class representing an element of the Cifford group on :math:`n`
    qubits.
    
    :param xbars: A list of operators :math:`\bar{X}_i` such that the
        represented Clifford operation :math:`C` acts as 
        :math:`C(X_i) = \bar{X}_i`. Note that in order for the represented
        operator to be an automorphism, each :math:`\bar{X}_i` must have phase
        either 0 or 2. A warning will result if this condition is not met.
    :param zbars: See ``xbars``.
    :type xbars: list of :class:`qecc.Pauli` instances
    :type zbars: list of :class:`qecc.Pauli` instances
    """
    
    def __init__(self, xbars, zbars):
        # Require that all specified operators be Paulis.
        # Moreover, we should warn the caller if the output phase is not either
        # 0 or 2, since such operators are not automorphisms of the Pauli group.
        for output_xz in chain(xbars, zbars):
            if output_xz is not Unspecified:
                if not isinstance(output_xz,Pauli):
                    raise TypeError("Output operators must be Paulis.")
                if output_xz.ph not in [0, 2]:
                    warnings.warn(
                        'The output phase of a Clifford operator has been specified as {}, such that the operator is not a valid automorphism.\n'.format(
                            output_xz.ph
                        ) +
                        'To avoid this warning, please choose all output phases to be from the set {0, 2}.'
                    )
                
        # Prevent fully unspecified operators.
        if all(P is Unspecified for P in xbars + zbars):
            raise ValueError("At least one output must be specified.")
            
        # Copy the lists to break dependencies with the call site.
        self.xout=copy(xbars)
        self.zout=copy(zbars)

    def __len__(self):
        """
        Yields the number of qubits on which the Clifford ``self`` acts.
        """
        for P in self.xout + self.zout:
            if P is not Unspecified:
                return len(P)

    def __repr__(self):
        return "<Clifford operator on {nq} qubit{s} at 0x{id:x}>".format(
            nq=len(self),
            id=id(self),
            s='s' if len(self) > 1 else ''
        )

    def __str__(self):
        """
        Returns a string representing a Clifford in Pauli notation (yielding a
        list of input Paulis, and a list of output Paulis.)
        """
        left_side_x,left_side_z=elem_gens(len(self))
        right_side=self.xout+self.zout
        return '\n'.join(
                '{gen.op} |-> {outsign}{out}'.format(
                    gen=gen,
                    out=out.op if out is not Unspecified else "Unspecified",
                    outsign=[" +", "+i", " -", "-i"][out.ph] if out is not Unspecified else ""
                    )
                for gen, out in zip(left_side_x + left_side_z, self.xout + self.zout)
            )

    def is_valid(self, quiet=True):
        """
        Returns ``True`` if this instance represents a valid automorphism. In
        particular, this method returns ``True`` if all output phase assignments
        are either 0 or 2, and if all of the commutation relations on its
        outputs are obeyed. Unspecified outputs are ignored.
        
        :param bool quiet: If set to ``True``, this method will not print out
            any information, but will return ``True`` or ``False`` as described
            above. Otherwise, if the operator is not a valid Clifford operator,
            diagnostic information will be printed.
        """
        if any(P.ph not in [0, 2] for P in chain(self.xout, self.zout) if P is not Unspecified):
            if not quiet:
                print "At least one output operator has a phase other than 0 or 2."
                
            return False
        
        for P in sum(elem_gens(len(self)), []):
            for Q in sum(elem_gens(len(self)), []):
                UP = self.conjugate_pauli(P)
                UQ = self.conjugate_pauli(Q)
                
                if UP is not Unspecified and UQ is not Unspecified and com(UP, UQ) != com(P, Q):
                    if not quiet:
                        print "c({P}, {Q}) == {cPQ}, but c(U({P}), U({Q})) == c({UP}, {UQ}) == {cUPUQ}.".format(
                                P=P, Q=Q,
                                cPQ=com(P,Q),
                                UP=UP, UQ=UQ,
                                cUPUQ=com(UP, UQ)
                            )
                    return False
                    
        return True

    def conjugate_pauli(self,pauli):
        r"""

        Given an instance of :class:`qecc.Pauli` representing the
        operator :math:`P`, calculates the mapping 
        :math:`CPC^{\dagger}`, where :math:`C` is the operator represented by
        this instance.

        :arg pauli: Representation of the Pauli operator :math:`P`.
        :type pauli: qecc.Pauli
        :returns: Representation of the Pauli operator 
            :math:`CPC^{\dagger}`, where :math:`C` is the Clifford operator
            represented by this instance.
        :rtype: qecc.Pauli
        """
        
        if not isinstance(pauli,Pauli):
            # If we don't have a Pauli, maybe we have an iterable.
            try:
                dummy = iter(pauli)
                # Yep. It was an iterable.
                return map(self.conjugate_pauli, pauli)
            except TypeError:
                # Nope. Wasn't iterable. Raise an error.
                raise TypeError("Cliffords conjugate Paulis.")
        #Initialize the output Pauli to the identity:
        rolling_pauli=Pauli('I'*len(pauli))        
        for idx,op in enumerate(pauli.op):
            #For every X/Z the input Pauli contains, multiply by the
            # corresponding output Pauli from self. 
            if op == 'X':
                rolling_pauli=rolling_pauli*self.xout[idx]
            elif op == 'Z':
                rolling_pauli=rolling_pauli*self.zout[idx]
            elif op == 'Y':
                #Y = iXZ:
                rolling_pauli=rolling_pauli*self.xout[idx]*self.zout[idx]
                rolling_pauli.mul_phase(1)
        return rolling_pauli 

    def __eq__(self,other):
        if isinstance(other, Clifford):
            return all(P == Q for P, Q in zip(self.xout + self.zout, other.xout + other.zout))
        else:
            return False
            
    def __ne__(self, other):
        return not self.__eq__(other)


    def __mul__(self,other):
        """multiplies two Cliffords, self and other, by conjugating the
         output Paulis from other, according to the relations given by
          self, yielding self*other. """
        if not isinstance(other,Clifford):
            return NotImplemented 
        Xs=[]
        Zs=[]
        for ex, zed in zip(other.xout,other.zout):
            Xs.append(self.conjugate_pauli(ex))
            Zs.append(self.conjugate_pauli(zed))
        return Clifford(Xs,Zs)

    def __rand__(self, other):
        if other is EmptyClifford:
            return self
            
        return NotImplemented

    def __and__(self,other):
        """Takes the tensor product of two Cliffords *self* and
         *other*."""
        if other is EmptyClifford:
            return self
            
        if not isinstance(other,Clifford):
            return NotImplemented 
        nq_self=len(self)
        nq_other=len(other)
        id_self_size=eye_p(nq_self)
        id_other_size=eye_p(nq_other)
        """We embed each Clifford into a larger space, and concatenate
         the output lists."""
        exones=[]
        extwos=[]
        zedones=[]
        zedtwos=[]
        for idx in range(nq_self):
            exones.append(self.xout[idx] & id_other_size)
            zedones.append(self.zout[idx] & id_other_size)
        for idx in range(nq_other):
            extwos.append(id_self_size & other.xout[idx])
            zedtwos.append(id_self_size & other.zout[idx])
        return Clifford(exones+extwos,zedones+zedtwos)

    def __call__(self, other):
        if not isinstance(other, Pauli):
            return NotImplemented
        return self.conjugate_pauli(other)
        
    def constraint_completions(self):
        """
        Yields an iterator onto possible Clifford operators whose outputs agree
        with this operator for all outputs that are specified. Note that all
        yielded operators assign the phase 0 to all outputs, by convention.
        
        If this operator is fully specified, the iterator will yield exactly one
        element, which will be equal to this operator.
        
        For example:
        
        >>> import qecc as q
        >>> C = q.Clifford([q.Pauli('XI'), q.Pauli('IX')], [q.Unspecified, q.Unspecified])
        >>> it = C.constraint_completions()
        >>> print it.next()
        XI |->  +XI
        IX |->  +IX
        ZI |->  +ZI
        IZ |->  +IZ
        >>> print it.next()
        XI |->  +XI
        IX |->  +IX
        ZI |->  +ZI
        IZ |->  +IY
        >>> print len(list(C.constraint_completions()))
        8
        
        If this operator is not a valid Clifford operator, then this method will
        raise an :class:`qecc.InvalidCliffordError` upon iteraton.
        """
        # Check for validity first.
        if not self.is_valid():
            raise InvalidCliffordError("The specified constraints are invalid or are contradictory.")
        
        # Useful constants.
        XKIND, ZKIND = range(2)
        
        # Start by finding the first unspecified output.
        nq = len(self)
        X_bars, Z_bars = self.xout, self.zout
        P_bars = map(copy, [X_bars, Z_bars]) # <- Useful for indexing by kinds.
        XZ_pairs = zip(X_bars, Z_bars)
        try:
            unspecified_idx, unspecified_kind = iter(
                (idx, kind)
                for idx, kind
                in product(xrange(nq), range(2))
                if XZ_pairs[idx][kind] is Unspecified
            ).next()
        except StopIteration:
            # If there are no unspecified constraints, then self is the only
            # satisfying completion.
            yield self
            return
        
        # We must always commute with disjoint qubits.
        commutation_constraints = reduce(op.add,
            (XZ_pairs[idx] for idx in xrange(nq) if idx != unspecified_idx),
            tuple()
            )
            
        # On the same qubit, we must anticommute with the opposite operator.
        anticommutation_constraints = [XZ_pairs[unspecified_idx][XKIND if unspecified_kind == ZKIND else ZKIND]]
        
        # Filter out Unspecified constraints.
        specified_pred = lambda P: P is not Unspecified
        commutation_constraints = filter(specified_pred, commutation_constraints)
        anticommutation_constraints = filter(specified_pred, anticommutation_constraints)
        
        # Now we iterate over satisfactions of the constraints, yielding
        # all satisfactions of the remaining constraints recursively.
        Xgs, Zgs = elem_gens(nq)
        for P in solve_commutation_constraints(commutation_constraints, anticommutation_constraints, search_in_gens=Xgs+Zgs):
            P_bars[unspecified_kind][unspecified_idx] = Pauli(P.op, phase=0)
            # I wish I had "yield from" here. Ah, well. We have to recurse
            # manually instead.
            C = Clifford(*P_bars)
            for completion in C.constraint_completions():
                yield completion
                
        return

    def as_bsm(self):
        """
        Returns a representation of the Clifford operator as a binary
        symplectic matrix.
        
        :rtype: :class:`qecc.BinarySymplecticMatrix`
        """
        def to_col(P):
            v = P.as_bsv()
            out = hstack([v.x, v.z])[..., newaxis]
            return out
        return BinarySymplecticMatrix(hstack(map(to_col, self.xout + self.zout)))
        
    def as_unitary(self):
        """
        Returns a :class:`numpy.ndarray` containing a unitary matrix
        representation of this Clifford operator.
        
        Raises a :class:`RuntimeError` if NumPy cannot be imported.
        """
        return clifford_as_unitary(self)
        
    
## FUNCTIONS ##
def eye_c(nq):
    """
    Yields the identity Clifford, defined to map every generator of the 
    Pauli group to itself.

    :rtype: Clifford
    """
    return Clifford(*elem_gens(nq)) if nq > 0 else EmptyClifford
    
def replace_one_character(string,location,new_character):
    """
    Replaces the character in ``string`` at ``location`` with
     ``new_character``.

    :rtype: str
    """
    return string[:location]+new_character+string[location+1:]
    
def cnot(nq,ctrl,targ):
    """
    Yields the ``nq``-qubit CNOT Clifford controlled on ``ctrl``,
     acting a Pauli :math:`X` on ``targ``.

    :rtype: :class:`qecc.Clifford`
    """
    #Initialize to the identity Clifford:
    cnotto=eye_c(nq)
    #Wherever ctrl has an X, put an X on targ:
    cnotto.xout[ctrl].op=replace_one_character(cnotto.xout[ctrl].op,targ,'X')
    #Wherever targ has a Z, put a Z on ctrl:
    cnotto.zout[targ].op=replace_one_character(cnotto.zout[targ].op,ctrl,'Z')
    return cnotto
    
def cz(nq, q1, q2):
    """
    Yields the ``nq``-qubit C-Z Clifford, acting on qubits ``q1`` and
     ``q2``.

    :rtype: :class:`qecc.Clifford`
    """
    #Initialize to the identity Clifford:
    gate = eye_c(nq)
    #Wherever ctrl or targ get an X, map to XZ:
    gate.xout[q1].op = replace_one_character(gate.xout[q1].op, q2, 'Z')
    gate.xout[q2].op = replace_one_character(gate.xout[q2].op, q1, 'Z')
    return gate
    
def hadamard(nq,q):
    """
    Yields the ``nq``-qubit Clifford, switching :math:`X` and :math:`Z`
     on qubit ``q``, yielding a minus sign on :math:`Y`.

    :rtype: :class:`qecc.Clifford`
    """
    #Switch a Z and an X in the identity Clifford:
    return eye_c(q) & Clifford([Pauli('Z')],[Pauli('X')]) & eye_c(nq-q-1)

def phase(nq,q):
    r"""
    Yields the :math:`\frac{\pi}{4}_z`-rotation Clifford, acting on qubit ``q``.

    :rtype: :class:`qecc.Clifford`
    """
    return eye_c(q) & Clifford([Pauli('Y')],[Pauli('Z')]) & eye_c(nq-q-1)
    
def permutation(lst, p):
    """
    Permutes a list ``lst`` according to a set of indices ``p``.

    :rtype: list
    """
    return [lst[idx] for idx in p]
    
def swap(nq, q1, q2):
    """
    Yields the swap Clifford, on ``nq`` qubits, which swaps the Pauli generators on ``q1`` and ``q2``.

    :rtype: :class:`qecc.Clifford`
    """
    p = range(nq)
    p[q1], p[q2] = p[q2], p[q1]
    
    gate = eye_c(nq)
    gate.xout = permutation(gate.xout, p)
    gate.zout = permutation(gate.zout, p)
    return gate
    
def pauli_gate(pauli):
    """
    Imports an instance of the :class:`qecc.Pauli` class into the :class:`qecc.Clifford` class, representing a Pauli as a series of sign changes.

    :rtype: :class:`qecc.Clifford`
    """
    nq = len(pauli.op)
    return Clifford(*tuple(
        [gen.mul_phase(2*com(pauli,gen))  for gen in gen_set]
        for gen_set in elem_gens(nq)
    ))

def paulify(clinput):
    """
    Tests an input Clifford ``clinput`` to determine if it is, in
    fact, a Pauli. If so, it outputs the Pauli. If not, it
    returns the Clifford. 

    BE WARNED: If you turn a Pauli 
    into a Clifford and back again, the phase will be lost.
    """
    
    nq=len(clinput.xout) #Determine number of qubits.
    test_ex,test_zed=elem_gens(nq) #Get paulis to compare.
    """If the Paulis input to the Clifford are only altered in phase, then the Clifford is also a Pauli."""
    for ex_clif,zed_clif,ex_test,zed_test in zip(clinput.xout, clinput.zout,test_ex,test_zed):
        if ex_clif.op != ex_test.op or zed_clif.op != zed_test.op:
            print "Clifford is not Pauli."
            return clinput
        #If the Clifford is Pauli, determine which by examining operators with altered phases.
        exact=eye_p(nq)
        zedact=eye_p(nq) #Initialize accumulators
        """If a negative sign appears on a given generator, assign a Pauli to that qubit that conjugates the generator to a minus sign, e.g. ZXZ = -X """
        for idx_x in range(nq):
            if clinput.xout[idx_x].ph==2:
                exact.op = replace_one_character(exact.op, idx_x, 'Z')
        for idx_z in range(nq):
            if clinput.zout[idx_z].ph==2:
                zedact.op = replace_one_character(zedact.op, idx_z, 'X')
        return Pauli((exact*zedact).op)

def generic_clifford(paulis_in, paulis_out):
    """
    Given two lists of :class:`qecc.Pauli` instances, ``paulis_in`` and
    ``paulis_out``, produces an instance ``C`` of :class:`qecc.Clifford` such that
    ``C(paulis_in[i]) == paulis_out[i]`` for all ``i`` in ``range(2 * nq)``,
    where ``nq`` is the length of each element of the two lists.
    
    Each of ``paulis_in`` and ``paulis_out`` is assumed to be ordered such that
    the slice ``[0:nq]`` produces a list of logical :math:`X` operators, and
    such that the slice ``[nq:2*nq]`` produces the logical :math:`Z` operators.
    
    :param paulis_in: A list of length ``2 * nq`` logical Pauli operators
        specifying the input constraints for the desired Clifford operation.
    :param paulis_out: A list of length ``2 * nq`` logical Pauli operators
        specifying the output constraints for the desired Clifford operation.
    :return: A Clifford operator mapping the input constraints to the output
        constraints.
    :rtype: qecc.Clifford
    """
    nq=len(paulis_in)/2
    
    xins=paulis_in[0:nq]
    zins=paulis_in[nq:2*nq]
    
    xouts=paulis_out[0:nq]
    zouts=paulis_out[nq:2*nq]
    
    G    = Clifford(xouts,zouts)
    H    = Clifford(xins,zins)    
    Hinv = (H.as_bsm().inv().as_clifford())
    return G*Hinv
    
# For backwards compatibility, we define gen_cliff as an alias.
gen_cliff = generic_clifford

def transcoding_cliffords(paulis_in,paulis_out):
    r"""
    This function produces an iterator onto all Cliffords that take
    the pauli set 'paulis_in' to the set 'paulis_out', looping over all
    possible sets of constraints on the remaining degrees of freedom. 
    """
    nq_in=len(paulis_in[0])
    nq_out=len(paulis_out[0])
    gens_in=len(paulis_in)
    gens_out=len(paulis_out)
    #Set up temporary lists so that the larger Paulis are on the left.
    if nq_in>=nq_out:
        paulis_temp_left=paulis_in
        paulis_temp_right=paulis_out
        nq_tl=nq_in
        nq_tr=nq_out
        gens_tl=gens_in
        gens_tr=gens_out
    elif nq_in<nq_out:
        paulis_temp_left=paulis_out
        paulis_temp_right=paulis_in
        nq_tl=nq_out
        nq_tr=nq_in
        gens_tl=gens_out
        gens_tr=gens_in
    #Construct left_to_2n, a list of Paulis that complete the input Cliffords on the left.
    #First, get a mutually commuting set of nq_in generators, then round up using a
    #single clifford_bottom.
    if gens_tl < nq_tl:
        left_to_n=list(next(mutually_commuting_sets(nq_tl-gens_tl,nq_tl,group_iter=ns_mod_s(*paulis_temp_left))))
        left_to_2n=left_to_n+list(next(clifford_bottoms(paulis_temp_left+left_to_n)))
    else:
        left_to_2n=list(next(clifford_bottoms(paulis_temp_left)))
    #The right side constraints are what we have to iterate over.
    pads_mid_right=mutually_commuting_sets(gens_tl-gens_tr,nq_tl-nq_tr)
    for pad_mr in pads_mid_right:
        paulis_temp_left, paulis_temp_right = pad(paulis_temp_left,paulis_temp_right,lower_right=pad_mr)
        if len(paulis_temp_right) < nq_tr:
            for mcs in mutually_commuting_sets(nq_tr-len(paulis_temp_right),nq_tr,group_iter=ns_mod_s(*paulis_temp_right)):
                paulis_n=paulis_temp_right+mcs
        else:
            paulis_n=paulis_temp_right
        for bottom_half in clifford_bottoms(paulis_n):
            paulis_2n_right=paulis_temp_right+list(bottom_half)
            print list(chain(paulis_temp_left,left_to_2n)),paulis_2n_right
            if nq_in>=nq_out:
                yield gen_cliff(list(chain(paulis_temp_left,left_to_2n)),paulis_2n_right)
            else:
                yield gen_cliff(paulis_2n_right,list(chain(paulis_temp_left,left_to_2n)))

def min_len_transcoding_clifford(paulis_in,paulis_out):
    circuit_iter=map(lambda p: p.as_bsm().circuit_decomposition(), transcoding_cliffords(paulis_in,paulis_out))
    return min(*circuit_iter)
    
def clifford_group(nq, consider_phases=False):
    r"""
    Given a number of qubits :math:`n`, returns an iterator that produces all
    elements of :math:`\mathcal{C}_n`, the Clifford group on :math:`n` qubits.
    
    :param int nq: The number of qubits upon which each yielded element will
        act.
    :param bool consider_phases: If ``True``, then Clifford operators whose
        assignments of phases to the generators of the Pauli group differ
        will be treated as distinct. Otherwise, the yielded elements will
        be drawn from the group
        :math:`\hat{\mathcal{C}}_n = \mathrm{Aut}(\hat{\mathcal{P}}_n / \{ i^k I : k \in \mathbb{Z}_4 \})`,
        such that the phases of the outputs are not considered.
    """
    idx = 0
    for P in pauli_group(nq):
        if P.wt() > 0:
            C = Clifford([P] + [Unspecified]*(nq -1), [Unspecified]*nq)
            for completion in C.constraint_completions():
                if consider_phases:
                    P_bars = [completion.xout, completion.zout]
                    # phase_array is chosen to disregard global phases by
                    # absorbing them into xout[0].
                    for phase_array in product([0, 2], repeat=2*nq):
                        for idx_kind, idx_qubit in product(range(2), range(nq)):
                            P_bars[idx_kind][idx_qubit].ph = phase_array[nq*idx_kind + idx_qubit]
                        yield Clifford(*P_bars)
                else:
                    yield completion
            
=======
#!/usr/bin/python
# -*- coding: utf-8 -*-
##
# CliffordClass.py: Implementation of qecc.Clifford and related utility
#     functions.
##
# © 2012 Christopher E. Granade (cgranade@gmail.com) and
#     Ben Criger (bcriger@gmail.com).
# This file is a part of the QuaEC project.
# Licensed under the AGPL version 3.
##
# This program is free software: you can redistribute it and/or modify
# it under the terms of the GNU Affero General Public License as published by
# the Free Software Foundation, either version 3 of the License, or
# (at your option) any later version.
#
# This program is distributed in the hope that it will be useful,
# but WITHOUT ANY WARRANTY; without even the implied warranty of
# MERCHANTABILITY or FITNESS FOR A PARTICULAR PURPOSE.  See the
# GNU Affero General Public License for more details.
#
# You should have received a copy of the GNU Affero General Public License
# along with this program.  If not, see <http://www.gnu.org/licenses/>.
##

## RELOAD FIX ##
# This is a pretty poor way of fixing it, but should work for now.
    
import PauliClass as _pc
import bsf as _bsf

try:
    reload(_pc)
    reload(_bsf)
except:
    # If it fails, we're no worse off, so just ignore the problem.
    pass

## IMPORTS ##

import operator as op

from copy import copy, deepcopy
from itertools import product, chain, combinations
from PauliClass import *
from bsf import *
from numpy import hstack, newaxis
from exceptions import *

from constraint_solvers import solve_commutation_constraints
from unitary_reps import clifford_as_unitary

from singletons import EmptyClifford, Unspecified

import warnings

## ALL ##

__all__ = [
    'Clifford',
    'eye_c', 'cnot', 'replace_one_character', 'cz', 'hadamard',
    'phase', 'permutation', 'swap', 'pauli_gate', 'paulify',
    'generic_clifford',
    'gen_cliff', 'transcoding_cliffords', 'min_len_transcoding_clifford',
    'clifford_group'
]

## CONSTANTS ##

VALID_OPS = ['I', 'X', 'Y', 'Z']
VALID_PHS = range(4)

## CLASSES ##

class Clifford(object):
    r"""
    Class representing an element of the Cifford group on :math:`n`
    qubits.
    
    :param xbars: A list of operators :math:`\bar{X}_i` such that the
        represented Clifford operation :math:`C` acts as 
        :math:`C(X_i) = \bar{X}_i`. Note that in order for the represented
        operator to be an automorphism, each :math:`\bar{X}_i` must have phase
        either 0 or 2. A warning will result if this condition is not met.
    :param zbars: See ``xbars``.
    :type xbars: list of :class:`qecc.Pauli` instances
    :type zbars: list of :class:`qecc.Pauli` instances
    """
    
    def __init__(self, xbars, zbars):
        # Require that all specified operators be Paulis.
        # Moreover, we should warn the caller if the output phase is not either
        # 0 or 2, since such operators are not automorphisms of the Pauli group.
        for output_xz in chain(xbars, zbars):
            if output_xz is not Unspecified:
                if not isinstance(output_xz,Pauli):
                    raise TypeError("Output operators must be Paulis.")
                if output_xz.ph not in [0, 2]:
                    warnings.warn(
                        'The output phase of a Clifford operator has been specified as {}, such that the operator is not a valid automorphism.\n'.format(
                            output_xz.ph
                        ) +
                        'To avoid this warning, please choose all output phases to be from the set {0, 2}.'
                    )
                
        # Prevent fully unspecified operators.
        if all(P is Unspecified for P in xbars + zbars):
            raise ValueError("At least one output must be specified.")
            
        # Copy the lists to break dependencies with the call site.
        self.xout=copy(xbars)
        self.zout=copy(zbars)

    def __len__(self):
        """
        Yields the number of qubits on which the Clifford ``self`` acts.
        """
        for P in self.xout + self.zout:
            if P is not Unspecified:
                return len(P)

    def __repr__(self):
        return "<Clifford operator on {nq} qubit{s} at 0x{id:x}>".format(
            nq=len(self),
            id=id(self),
            s='s' if len(self) > 1 else ''
        )

    def __str__(self):
        """
        Returns a string representing a Clifford in Pauli notation (yielding a
        list of input Paulis, and a list of output Paulis.)
        """
        left_side_x,left_side_z=elem_gens(len(self))
        right_side=self.xout+self.zout
        return '\n'.join(
                '{gen.op} |-> {outsign}{out}'.format(
                    gen=gen,
                    out=out.op if out is not Unspecified else "Unspecified",
                    outsign=[" +", "+i", " -", "-i"][out.ph] if out is not Unspecified else ""
                    )
                for gen, out in zip(left_side_x + left_side_z, self.xout + self.zout)
            )

    def is_valid(self, quiet=True):
        """
        Returns ``True`` if this instance represents a valid automorphism. In
        particular, this method returns ``True`` if all output phase assignments
        are either 0 or 2, and if all of the commutation relations on its
        outputs are obeyed. Unspecified outputs are ignored.
        
        :param bool quiet: If set to ``True``, this method will not print out
            any information, but will return ``True`` or ``False`` as described
            above. Otherwise, if the operator is not a valid Clifford operator,
            diagnostic information will be printed.
        """
        if any(P.ph not in [0, 2] for P in chain(self.xout, self.zout) if P is not Unspecified):
            if not quiet:
                print "At least one output operator has a phase other than 0 or 2."
                
            return False
        
        for P in sum(elem_gens(len(self)), []):
            for Q in sum(elem_gens(len(self)), []):
                UP = self.conjugate_pauli(P)
                UQ = self.conjugate_pauli(Q)
                
                if UP is not Unspecified and UQ is not Unspecified and com(UP, UQ) != com(P, Q):
                    if not quiet:
                        print "c({P}, {Q}) == {cPQ}, but c(U({P}), U({Q})) == c({UP}, {UQ}) == {cUPUQ}.".format(
                                P=P, Q=Q,
                                cPQ=com(P,Q),
                                UP=UP, UQ=UQ,
                                cUPUQ=com(UP, UQ)
                            )
                    return False
                    
        return True

    def conjugate_pauli(self,pauli):
        r"""

        Given an instance of :class:`qecc.Pauli` representing the
        operator :math:`P`, calculates the mapping 
        :math:`CPC^{\dagger}`, where :math:`C` is the operator represented by
        this instance.

        :arg pauli: Representation of the Pauli operator :math:`P`.
        :type pauli: qecc.Pauli
        :returns: Representation of the Pauli operator 
            :math:`CPC^{\dagger}`, where :math:`C` is the Clifford operator
            represented by this instance.
        :rtype: qecc.Pauli
        """
        
        if not isinstance(pauli,Pauli):
            # If we don't have a Pauli, maybe we have an iterable.
            try:
                dummy = iter(pauli)
                # Yep. It was an iterable.
                return map(self.conjugate_pauli, pauli)
            except TypeError:
                # Nope. Wasn't iterable. Raise an error.
                raise TypeError("Cliffords conjugate Paulis.")
        #Initialize the output Pauli to the identity:
        rolling_pauli=Pauli('I'*len(pauli))        
        for idx,op in enumerate(pauli.op):
            #For every X/Z the input Pauli contains, multiply by the
            # corresponding output Pauli from self. 
            if op == 'X':
                rolling_pauli=rolling_pauli*self.xout[idx]
            elif op == 'Z':
                rolling_pauli=rolling_pauli*self.zout[idx]
            elif op == 'Y':
                #Y = iXZ:
                rolling_pauli=rolling_pauli*self.xout[idx]*self.zout[idx]
                rolling_pauli.mul_phase(1)
        return rolling_pauli 

    def __eq__(self,other):
        return (self.xout==other.xout)and(self.zout==other.zout)


    def __mul__(self,other):
        """multiplies two Cliffords, self and other, by conjugating the
         output Paulis from other, according to the relations given by
          self, yielding self*other. """
        if not isinstance(other,Clifford):
            return NotImplemented 
        Xs=[]
        Zs=[]
        for ex, zed in zip(other.xout,other.zout):
            Xs.append(self.conjugate_pauli(ex))
            Zs.append(self.conjugate_pauli(zed))
        return Clifford(Xs,Zs)

    def __rand__(self, other):
        if other is EmptyClifford:
            return self
            
        return NotImplemented

    def __and__(self,other):
        """Takes the tensor product of two Cliffords *self* and
         *other*."""
        if other is EmptyClifford:
            return self
            
        if not isinstance(other,Clifford):
            return NotImplemented 
        nq_self=len(self)
        nq_other=len(other)
        id_self_size=eye_p(nq_self)
        id_other_size=eye_p(nq_other)
        """We embed each Clifford into a larger space, and concatenate
         the output lists."""
        exones=[]
        extwos=[]
        zedones=[]
        zedtwos=[]
        for idx in range(nq_self):
            exones.append(self.xout[idx] & id_other_size)
            zedones.append(self.zout[idx] & id_other_size)
        for idx in range(nq_other):
            extwos.append(id_self_size & other.xout[idx])
            zedtwos.append(id_self_size & other.zout[idx])
        return Clifford(exones+extwos,zedones+zedtwos)

    def __call__(self, other):
        if not isinstance(other, Pauli):
            return NotImplemented
        return self.conjugate_pauli(other)
        
    def constraint_completions(self):
        """
        Yields an iterator onto possible Clifford operators whose outputs agree
        with this operator for all outputs that are specified. Note that all
        yielded operators assign the phase 0 to all outputs, by convention.
        
        If this operator is fully specified, the iterator will yield exactly one
        element, which will be equal to this operator.
        
        For example:
        
        >>> import qecc as q
        >>> C = q.Clifford([q.Pauli('XI'), q.Pauli('IX')], [q.Unspecified, q.Unspecified])
        >>> it = C.constraint_completions()
        >>> print it.next()
        XI |->  +XI
        IX |->  +IX
        ZI |->  +ZI
        IZ |->  +IZ
        >>> print it.next()
        XI |->  +XI
        IX |->  +IX
        ZI |->  +ZI
        IZ |->  +IY
        >>> print len(list(C.constraint_completions()))
        8
        
        If this operator is not a valid Clifford operator, then this method will
        raise an :class:`qecc.InvalidCliffordError` upon iteraton.
        """
        # Check for validity first.
        if not self.is_valid():
            raise InvalidCliffordError("The specified constraints are invalid or are contradictory.")
        
        # Useful constants.
        XKIND, ZKIND = range(2)
        
        # Start by finding the first unspecified output.
        nq = len(self)
        X_bars, Z_bars = self.xout, self.zout
        P_bars = map(copy, [X_bars, Z_bars]) # <- Useful for indexing by kinds.
        XZ_pairs = zip(X_bars, Z_bars)
        try:
            unspecified_idx, unspecified_kind = iter(
                (idx, kind)
                for idx, kind
                in product(xrange(nq), range(2))
                if XZ_pairs[idx][kind] is Unspecified
            ).next()
        except StopIteration:
            # If there are no unspecified constraints, then self is the only
            # satisfying completion.
            yield self
            return
        
        # We must always commute with disjoint qubits.
        commutation_constraints = reduce(op.add,
            (XZ_pairs[idx] for idx in xrange(nq) if idx != unspecified_idx),
            tuple()
            )
            
        # On the same qubit, we must anticommute with the opposite operator.
        anticommutation_constraints = [XZ_pairs[unspecified_idx][XKIND if unspecified_kind == ZKIND else ZKIND]]
        
        # Filter out Unspecified constraints.
        specified_pred = lambda P: P is not Unspecified
        commutation_constraints = filter(specified_pred, commutation_constraints)
        anticommutation_constraints = filter(specified_pred, anticommutation_constraints)
        
        # Now we iterate over satisfactions of the constraints, yielding
        # all satisfactions of the remaining constraints recursively.
        Xgs, Zgs = elem_gens(nq)
        for P in solve_commutation_constraints(commutation_constraints, anticommutation_constraints, search_in_gens=Xgs+Zgs):
            P_bars[unspecified_kind][unspecified_idx] = Pauli(P.op, phase=0)
            # I wish I had "yield from" here. Ah, well. We have to recurse
            # manually instead.
            C = Clifford(*P_bars)
            for completion in C.constraint_completions():
                yield completion
                
        return

    def as_bsm(self):
        """
        Returns a representation of the Clifford operator as a binary
        symplectic matrix.
        
        :rtype: :class:`qecc.BinarySymplecticMatrix`
        """
        def to_col(P):
            v = P.as_bsv()
            out = hstack([v.x, v.z])[..., newaxis]
            return out
        return BinarySymplecticMatrix(hstack(map(to_col, self.xout + self.zout)))
        
    def as_unitary(self):
        """
        Returns a :class:`numpy.ndarray` containing a unitary matrix
        representation of this Clifford operator.
        
        Raises a :class:`RuntimeError` if NumPy cannot be imported.
        """
        return clifford_as_unitary(self)
        
    
## FUNCTIONS ##
def eye_c(nq):
    """
    Yields the identity Clifford, defined to map every generator of the 
    Pauli group to itself.

    :rtype: Clifford
    """
    return Clifford(*elem_gens(nq)) if nq > 0 else EmptyClifford
    
def replace_one_character(string,location,new_character):
    """
    Replaces the character in ``string`` at ``location`` with
     ``new_character``.

    :rtype: str
    """
    return string[:location]+new_character+string[location+1:]
    
def cnot(nq,ctrl,targ):
    """
    Yields the ``nq``-qubit CNOT Clifford controlled on ``ctrl``,
     acting a Pauli :math:`X` on ``targ``.

    :rtype: :class:`qecc.Clifford`
    """
    #Initialize to the identity Clifford:
    cnotto=eye_c(nq)
    #Wherever ctrl has an X, put an X on targ:
    cnotto.xout[ctrl].op=replace_one_character(cnotto.xout[ctrl].op,targ,'X')
    #Wherever targ has a Z, put a Z on ctrl:
    cnotto.zout[targ].op=replace_one_character(cnotto.zout[targ].op,ctrl,'Z')
    return cnotto
    
def cz(nq, q1, q2):
    """
    Yields the ``nq``-qubit C-Z Clifford, acting on qubits ``q1`` and
     ``q2``.

    :rtype: :class:`qecc.Clifford`
    """
    #Initialize to the identity Clifford:
    gate = eye_c(nq)
    #Wherever ctrl or targ get an X, map to XZ:
    gate.xout[q1].op = replace_one_character(gate.xout[q1].op, q2, 'Z')
    gate.xout[q2].op = replace_one_character(gate.xout[q2].op, q1, 'Z')
    return gate
    
def hadamard(nq,q):
    """
    Yields the ``nq``-qubit Clifford, switching :math:`X` and :math:`Z`
     on qubit ``q``, yielding a minus sign on :math:`Y`.

    :rtype: :class:`qecc.Clifford`
    """
    #Switch a Z and an X in the identity Clifford:
    return eye_c(q) & Clifford([Pauli('Z')],[Pauli('X')]) & eye_c(nq-q-1)

def phase(nq,q):
    r"""
    Yields the :math:`\frac{\pi}{4}_z`-rotation Clifford, acting on qubit ``q``.

    :rtype: :class:`qecc.Clifford`
    """
    return eye_c(q) & Clifford([Pauli('Y')],[Pauli('Z')]) & eye_c(nq-q-1)
    
def permutation(lst, p):
    """
    Permutes a list ``lst`` according to a set of indices ``p``.

    :rtype: list
    """
    return [lst[idx] for idx in p]
    
def swap(nq, q1, q2):
    """
    Yields the swap Clifford, on ``nq`` qubits, which swaps the Pauli generators on ``q1`` and ``q2``.

    :rtype: :class:`qecc.Clifford`
    """
    p = range(nq)
    p[q1], p[q2] = p[q2], p[q1]
    
    gate = eye_c(nq)
    gate.xout = permutation(gate.xout, p)
    gate.zout = permutation(gate.zout, p)
    return gate
    
def pauli_gate(pauli):
    """
    Imports an instance of the :class:`qecc.Pauli` class into the :class:`qecc.Clifford` class, representing a Pauli as a series of sign changes.

    :rtype: :class:`qecc.Clifford`
    """
    nq = len(pauli.op)
    return Clifford(*tuple(
        [gen.mul_phase(2*com(pauli,gen))  for gen in gen_set]
        for gen_set in elem_gens(nq)
    ))

def paulify(clinput):
    """
    Tests an input Clifford ``clinput`` to determine if it is, in
    fact, a Pauli. If so, it outputs the Pauli. If not, it
    returns the Clifford. 

    BE WARNED: If you turn a Pauli 
    into a Clifford and back again, the phase will be lost.
    """
    
    nq=len(clinput.xout) #Determine number of qubits.
    test_ex,test_zed=elem_gens(nq) #Get paulis to compare.
    """If the Paulis input to the Clifford are only altered in phase, then the Clifford is also a Pauli."""
    for ex_clif,zed_clif,ex_test,zed_test in zip(clinput.xout, clinput.zout,test_ex,test_zed):
        if ex_clif.op != ex_test.op or zed_clif.op != zed_test.op:
            print "Clifford is not Pauli."
            return clinput
        #If the Clifford is Pauli, determine which by examining operators with altered phases.
        exact=eye_p(nq)
        zedact=eye_p(nq) #Initialize accumulators
        """If a negative sign appears on a given generator, assign a Pauli to that qubit that conjugates the generator to a minus sign, e.g. ZXZ = -X """
        for idx_x in range(nq):
            if clinput.xout[idx_x].ph==2:
                exact.op = replace_one_character(exact.op, idx_x, 'Z')
        for idx_z in range(nq):
            if clinput.zout[idx_z].ph==2:
                zedact.op = replace_one_character(zedact.op, idx_z, 'X')
        return Pauli((exact*zedact).op)

def generic_clifford(paulis_in, paulis_out):
    """
    Given two lists of :class:`qecc.Pauli` instances, ``paulis_in`` and
    ``paulis_out``, produces an instance ``C`` of :class:`qecc.Clifford` such that
    ``C(paulis_in[i]) == paulis_out[i]`` for all ``i`` in ``range(2 * nq)``,
    where ``nq`` is the length of each element of the two lists.
    
    Each of ``paulis_in`` and ``paulis_out`` is assumed to be ordered such that
    the slice ``[0:nq]`` produces a list of logical :math:`X` operators, and
    such that the slice ``[nq:2*nq]`` produces the logical :math:`Z` operators.
    
    :param paulis_in: A list of length ``2 * nq`` logical Pauli operators
        specifying the input constraints for the desired Clifford operation.
    :param paulis_out: A list of length ``2 * nq`` logical Pauli operators
        specifying the output constraints for the desired Clifford operation.
    :return: A Clifford operator mapping the input constraints to the output
        constraints.
    :rtype: qecc.Clifford
    """
    nq=len(paulis_in)/2
    
    xins=paulis_in[0:nq]
    zins=paulis_in[nq:2*nq]
    
    xouts=paulis_out[0:nq]
    zouts=paulis_out[nq:2*nq]
    
    G    = Clifford(xouts,zouts)
    H    = Clifford(xins,zins)    
    Hinv = (H.as_bsm().inv().as_clifford())
    return G*Hinv
    
# For backwards compatibility, we define gen_cliff as an alias.
gen_cliff = generic_clifford

def transcoding_cliffords(stab_in,xs_in,zs_in,stab_out,xs_out,zs_out):
    r"""
    
    """
    #Preliminaries:
    nq_in=len(stab_in[0])
    nq_out=len(stab_out[0])
    nq_anc=abs(nq_in-nq_out)

    #Decide left side:
    if nq_in<nq_out:
        stab_left=stab_out
        xs_left=xs_out
        zs_left=zs_out
        stab_right=stab_in
        xs_right=xs_in
        zs_right=zs_in
    else:
        stab_right=stab_out
        xs_right=xs_out
        zs_right=zs_out
        stab_left=stab_in
        xs_left=xs_in
        zs_left=zs_in
        
    cliff_xouts_left=stab_left+xs_left
    cliff_zouts_left=[Unspecified]*len(stab_left)+zs_left
    
    cliff_left=Clifford(cliff_xouts_left,cliff_zouts_left).constraint_completions().next()
    list_left=cliff_left.xout+cliff_left.zout

    for mcset in mutually_commuting_sets(n_gens=len(stab_left)-len(stab_right),n_bits=nq_anc):
        temp_xouts_right=pad(stab_right,lower_right=mcset)+map(lambda p: p&eye_p(nq_anc),xs_right)
        temp_zouts_right=[Unspecified]*len(stab_left)+map(lambda p: p&eye_p(nq_anc),zs_right)
    for completion in Clifford(temp_xouts_right,temp_zouts_right).constraint_completions():
        if nq_in<nq_out:
            yield gen_cliff(completion.xout+completion.zout,list_left)
        else:
            yield gen_cliff(list_left,completion.xout+completion.zout)


def min_len_transcoding_clifford(paulis_in,paulis_out):
    circuit_iter=map(lambda p: p.as_bsm().circuit_decomposition(), transcoding_cliffords(paulis_in,paulis_out))
    return min(*circuit_iter)
    
def clifford_group(nq, consider_phases=False):
    r"""
    Given a number of qubits :math:`n`, returns an iterator that produces all
    elements of :math:`\mathcal{C}_n`, the Clifford group on :math:`n` qubits.
    
    :param int nq: The number of qubits upon which each yielded element will
        act.
    :param bool consider_phases: If ``True``, then Clifford operators whose
        assignments of phases to the generators of the Pauli group differ
        will be treated as distinct. Otherwise, the yielded elements will
        be drawn from the group
        :math:`\hat{\mathcal{C}}_n = \mathrm{Aut}(\hat{\mathcal{P}}_n / \{ i^k I : k \in \mathbb{Z}_4 \})`,
        such that the phases of the outputs are not considered.
    """
    idx = 0
    for P in pauli_group(nq):
        if P.wt() > 0:
            C = Clifford([P] + [Unspecified]*(nq -1), [Unspecified]*nq)
            for completion in C.constraint_completions():
                if consider_phases:
                    P_bars = [completion.xout, completion.zout]
                    # phase_array is chosen to disregard global phases by
                    # absorbing them into xout[0].
                    for phase_array in product([0, 2], repeat=2*nq):
                        for idx_kind, idx_qubit in product(range(2), range(nq)):
                            P_bars[idx_kind][idx_qubit].ph = phase_array[nq*idx_kind + idx_qubit]
                        yield Clifford(*P_bars)
                else:
                    yield completion
            
>>>>>>> 1846b8e8
<|MERGE_RESOLUTION|>--- conflicted
+++ resolved
@@ -1,4 +1,3 @@
-<<<<<<< HEAD
 #!/usr/bin/python
 # -*- coding: utf-8 -*-
 ##
@@ -547,55 +546,46 @@
 # For backwards compatibility, we define gen_cliff as an alias.
 gen_cliff = generic_clifford
 
-def transcoding_cliffords(paulis_in,paulis_out):
+def transcoding_cliffords(stab_in,xs_in,zs_in,stab_out,xs_out,zs_out):
     r"""
-    This function produces an iterator onto all Cliffords that take
-    the pauli set 'paulis_in' to the set 'paulis_out', looping over all
-    possible sets of constraints on the remaining degrees of freedom. 
-    """
-    nq_in=len(paulis_in[0])
-    nq_out=len(paulis_out[0])
-    gens_in=len(paulis_in)
-    gens_out=len(paulis_out)
-    #Set up temporary lists so that the larger Paulis are on the left.
-    if nq_in>=nq_out:
-        paulis_temp_left=paulis_in
-        paulis_temp_right=paulis_out
-        nq_tl=nq_in
-        nq_tr=nq_out
-        gens_tl=gens_in
-        gens_tr=gens_out
-    elif nq_in<nq_out:
-        paulis_temp_left=paulis_out
-        paulis_temp_right=paulis_in
-        nq_tl=nq_out
-        nq_tr=nq_in
-        gens_tl=gens_out
-        gens_tr=gens_in
-    #Construct left_to_2n, a list of Paulis that complete the input Cliffords on the left.
-    #First, get a mutually commuting set of nq_in generators, then round up using a
-    #single clifford_bottom.
-    if gens_tl < nq_tl:
-        left_to_n=list(next(mutually_commuting_sets(nq_tl-gens_tl,nq_tl,group_iter=ns_mod_s(*paulis_temp_left))))
-        left_to_2n=left_to_n+list(next(clifford_bottoms(paulis_temp_left+left_to_n)))
+    
+    """
+    #Preliminaries:
+    nq_in=len(stab_in[0])
+    nq_out=len(stab_out[0])
+    nq_anc=abs(nq_in-nq_out)
+
+    #Decide left side:
+    if nq_in<nq_out:
+        stab_left=stab_out
+        xs_left=xs_out
+        zs_left=zs_out
+        stab_right=stab_in
+        xs_right=xs_in
+        zs_right=zs_in
     else:
-        left_to_2n=list(next(clifford_bottoms(paulis_temp_left)))
-    #The right side constraints are what we have to iterate over.
-    pads_mid_right=mutually_commuting_sets(gens_tl-gens_tr,nq_tl-nq_tr)
-    for pad_mr in pads_mid_right:
-        paulis_temp_left, paulis_temp_right = pad(paulis_temp_left,paulis_temp_right,lower_right=pad_mr)
-        if len(paulis_temp_right) < nq_tr:
-            for mcs in mutually_commuting_sets(nq_tr-len(paulis_temp_right),nq_tr,group_iter=ns_mod_s(*paulis_temp_right)):
-                paulis_n=paulis_temp_right+mcs
+        stab_right=stab_out
+        xs_right=xs_out
+        zs_right=zs_out
+        stab_left=stab_in
+        xs_left=xs_in
+        zs_left=zs_in
+        
+    cliff_xouts_left=stab_left+xs_left
+    cliff_zouts_left=[Unspecified]*len(stab_left)+zs_left
+    
+    cliff_left=Clifford(cliff_xouts_left,cliff_zouts_left).constraint_completions().next()
+    list_left=cliff_left.xout+cliff_left.zout
+
+    for mcset in mutually_commuting_sets(n_gens=len(stab_left)-len(stab_right),n_bits=nq_anc):
+        temp_xouts_right=pad(stab_right,lower_right=mcset)+map(lambda p: p&eye_p(nq_anc),xs_right)
+        temp_zouts_right=[Unspecified]*len(stab_left)+map(lambda p: p&eye_p(nq_anc),zs_right)
+    for completion in Clifford(temp_xouts_right,temp_zouts_right).constraint_completions():
+        if nq_in<nq_out:
+            yield gen_cliff(completion.xout+completion.zout,list_left)
         else:
-            paulis_n=paulis_temp_right
-        for bottom_half in clifford_bottoms(paulis_n):
-            paulis_2n_right=paulis_temp_right+list(bottom_half)
-            print list(chain(paulis_temp_left,left_to_2n)),paulis_2n_right
-            if nq_in>=nq_out:
-                yield gen_cliff(list(chain(paulis_temp_left,left_to_2n)),paulis_2n_right)
-            else:
-                yield gen_cliff(paulis_2n_right,list(chain(paulis_temp_left,left_to_2n)))
+            yield gen_cliff(list_left,completion.xout+completion.zout)
+
 
 def min_len_transcoding_clifford(paulis_in,paulis_out):
     circuit_iter=map(lambda p: p.as_bsm().circuit_decomposition(), transcoding_cliffords(paulis_in,paulis_out))
@@ -630,623 +620,3 @@
                         yield Clifford(*P_bars)
                 else:
                     yield completion
-            
-=======
-#!/usr/bin/python
-# -*- coding: utf-8 -*-
-##
-# CliffordClass.py: Implementation of qecc.Clifford and related utility
-#     functions.
-##
-# © 2012 Christopher E. Granade (cgranade@gmail.com) and
-#     Ben Criger (bcriger@gmail.com).
-# This file is a part of the QuaEC project.
-# Licensed under the AGPL version 3.
-##
-# This program is free software: you can redistribute it and/or modify
-# it under the terms of the GNU Affero General Public License as published by
-# the Free Software Foundation, either version 3 of the License, or
-# (at your option) any later version.
-#
-# This program is distributed in the hope that it will be useful,
-# but WITHOUT ANY WARRANTY; without even the implied warranty of
-# MERCHANTABILITY or FITNESS FOR A PARTICULAR PURPOSE.  See the
-# GNU Affero General Public License for more details.
-#
-# You should have received a copy of the GNU Affero General Public License
-# along with this program.  If not, see <http://www.gnu.org/licenses/>.
-##
-
-## RELOAD FIX ##
-# This is a pretty poor way of fixing it, but should work for now.
-    
-import PauliClass as _pc
-import bsf as _bsf
-
-try:
-    reload(_pc)
-    reload(_bsf)
-except:
-    # If it fails, we're no worse off, so just ignore the problem.
-    pass
-
-## IMPORTS ##
-
-import operator as op
-
-from copy import copy, deepcopy
-from itertools import product, chain, combinations
-from PauliClass import *
-from bsf import *
-from numpy import hstack, newaxis
-from exceptions import *
-
-from constraint_solvers import solve_commutation_constraints
-from unitary_reps import clifford_as_unitary
-
-from singletons import EmptyClifford, Unspecified
-
-import warnings
-
-## ALL ##
-
-__all__ = [
-    'Clifford',
-    'eye_c', 'cnot', 'replace_one_character', 'cz', 'hadamard',
-    'phase', 'permutation', 'swap', 'pauli_gate', 'paulify',
-    'generic_clifford',
-    'gen_cliff', 'transcoding_cliffords', 'min_len_transcoding_clifford',
-    'clifford_group'
-]
-
-## CONSTANTS ##
-
-VALID_OPS = ['I', 'X', 'Y', 'Z']
-VALID_PHS = range(4)
-
-## CLASSES ##
-
-class Clifford(object):
-    r"""
-    Class representing an element of the Cifford group on :math:`n`
-    qubits.
-    
-    :param xbars: A list of operators :math:`\bar{X}_i` such that the
-        represented Clifford operation :math:`C` acts as 
-        :math:`C(X_i) = \bar{X}_i`. Note that in order for the represented
-        operator to be an automorphism, each :math:`\bar{X}_i` must have phase
-        either 0 or 2. A warning will result if this condition is not met.
-    :param zbars: See ``xbars``.
-    :type xbars: list of :class:`qecc.Pauli` instances
-    :type zbars: list of :class:`qecc.Pauli` instances
-    """
-    
-    def __init__(self, xbars, zbars):
-        # Require that all specified operators be Paulis.
-        # Moreover, we should warn the caller if the output phase is not either
-        # 0 or 2, since such operators are not automorphisms of the Pauli group.
-        for output_xz in chain(xbars, zbars):
-            if output_xz is not Unspecified:
-                if not isinstance(output_xz,Pauli):
-                    raise TypeError("Output operators must be Paulis.")
-                if output_xz.ph not in [0, 2]:
-                    warnings.warn(
-                        'The output phase of a Clifford operator has been specified as {}, such that the operator is not a valid automorphism.\n'.format(
-                            output_xz.ph
-                        ) +
-                        'To avoid this warning, please choose all output phases to be from the set {0, 2}.'
-                    )
-                
-        # Prevent fully unspecified operators.
-        if all(P is Unspecified for P in xbars + zbars):
-            raise ValueError("At least one output must be specified.")
-            
-        # Copy the lists to break dependencies with the call site.
-        self.xout=copy(xbars)
-        self.zout=copy(zbars)
-
-    def __len__(self):
-        """
-        Yields the number of qubits on which the Clifford ``self`` acts.
-        """
-        for P in self.xout + self.zout:
-            if P is not Unspecified:
-                return len(P)
-
-    def __repr__(self):
-        return "<Clifford operator on {nq} qubit{s} at 0x{id:x}>".format(
-            nq=len(self),
-            id=id(self),
-            s='s' if len(self) > 1 else ''
-        )
-
-    def __str__(self):
-        """
-        Returns a string representing a Clifford in Pauli notation (yielding a
-        list of input Paulis, and a list of output Paulis.)
-        """
-        left_side_x,left_side_z=elem_gens(len(self))
-        right_side=self.xout+self.zout
-        return '\n'.join(
-                '{gen.op} |-> {outsign}{out}'.format(
-                    gen=gen,
-                    out=out.op if out is not Unspecified else "Unspecified",
-                    outsign=[" +", "+i", " -", "-i"][out.ph] if out is not Unspecified else ""
-                    )
-                for gen, out in zip(left_side_x + left_side_z, self.xout + self.zout)
-            )
-
-    def is_valid(self, quiet=True):
-        """
-        Returns ``True`` if this instance represents a valid automorphism. In
-        particular, this method returns ``True`` if all output phase assignments
-        are either 0 or 2, and if all of the commutation relations on its
-        outputs are obeyed. Unspecified outputs are ignored.
-        
-        :param bool quiet: If set to ``True``, this method will not print out
-            any information, but will return ``True`` or ``False`` as described
-            above. Otherwise, if the operator is not a valid Clifford operator,
-            diagnostic information will be printed.
-        """
-        if any(P.ph not in [0, 2] for P in chain(self.xout, self.zout) if P is not Unspecified):
-            if not quiet:
-                print "At least one output operator has a phase other than 0 or 2."
-                
-            return False
-        
-        for P in sum(elem_gens(len(self)), []):
-            for Q in sum(elem_gens(len(self)), []):
-                UP = self.conjugate_pauli(P)
-                UQ = self.conjugate_pauli(Q)
-                
-                if UP is not Unspecified and UQ is not Unspecified and com(UP, UQ) != com(P, Q):
-                    if not quiet:
-                        print "c({P}, {Q}) == {cPQ}, but c(U({P}), U({Q})) == c({UP}, {UQ}) == {cUPUQ}.".format(
-                                P=P, Q=Q,
-                                cPQ=com(P,Q),
-                                UP=UP, UQ=UQ,
-                                cUPUQ=com(UP, UQ)
-                            )
-                    return False
-                    
-        return True
-
-    def conjugate_pauli(self,pauli):
-        r"""
-
-        Given an instance of :class:`qecc.Pauli` representing the
-        operator :math:`P`, calculates the mapping 
-        :math:`CPC^{\dagger}`, where :math:`C` is the operator represented by
-        this instance.
-
-        :arg pauli: Representation of the Pauli operator :math:`P`.
-        :type pauli: qecc.Pauli
-        :returns: Representation of the Pauli operator 
-            :math:`CPC^{\dagger}`, where :math:`C` is the Clifford operator
-            represented by this instance.
-        :rtype: qecc.Pauli
-        """
-        
-        if not isinstance(pauli,Pauli):
-            # If we don't have a Pauli, maybe we have an iterable.
-            try:
-                dummy = iter(pauli)
-                # Yep. It was an iterable.
-                return map(self.conjugate_pauli, pauli)
-            except TypeError:
-                # Nope. Wasn't iterable. Raise an error.
-                raise TypeError("Cliffords conjugate Paulis.")
-        #Initialize the output Pauli to the identity:
-        rolling_pauli=Pauli('I'*len(pauli))        
-        for idx,op in enumerate(pauli.op):
-            #For every X/Z the input Pauli contains, multiply by the
-            # corresponding output Pauli from self. 
-            if op == 'X':
-                rolling_pauli=rolling_pauli*self.xout[idx]
-            elif op == 'Z':
-                rolling_pauli=rolling_pauli*self.zout[idx]
-            elif op == 'Y':
-                #Y = iXZ:
-                rolling_pauli=rolling_pauli*self.xout[idx]*self.zout[idx]
-                rolling_pauli.mul_phase(1)
-        return rolling_pauli 
-
-    def __eq__(self,other):
-        return (self.xout==other.xout)and(self.zout==other.zout)
-
-
-    def __mul__(self,other):
-        """multiplies two Cliffords, self and other, by conjugating the
-         output Paulis from other, according to the relations given by
-          self, yielding self*other. """
-        if not isinstance(other,Clifford):
-            return NotImplemented 
-        Xs=[]
-        Zs=[]
-        for ex, zed in zip(other.xout,other.zout):
-            Xs.append(self.conjugate_pauli(ex))
-            Zs.append(self.conjugate_pauli(zed))
-        return Clifford(Xs,Zs)
-
-    def __rand__(self, other):
-        if other is EmptyClifford:
-            return self
-            
-        return NotImplemented
-
-    def __and__(self,other):
-        """Takes the tensor product of two Cliffords *self* and
-         *other*."""
-        if other is EmptyClifford:
-            return self
-            
-        if not isinstance(other,Clifford):
-            return NotImplemented 
-        nq_self=len(self)
-        nq_other=len(other)
-        id_self_size=eye_p(nq_self)
-        id_other_size=eye_p(nq_other)
-        """We embed each Clifford into a larger space, and concatenate
-         the output lists."""
-        exones=[]
-        extwos=[]
-        zedones=[]
-        zedtwos=[]
-        for idx in range(nq_self):
-            exones.append(self.xout[idx] & id_other_size)
-            zedones.append(self.zout[idx] & id_other_size)
-        for idx in range(nq_other):
-            extwos.append(id_self_size & other.xout[idx])
-            zedtwos.append(id_self_size & other.zout[idx])
-        return Clifford(exones+extwos,zedones+zedtwos)
-
-    def __call__(self, other):
-        if not isinstance(other, Pauli):
-            return NotImplemented
-        return self.conjugate_pauli(other)
-        
-    def constraint_completions(self):
-        """
-        Yields an iterator onto possible Clifford operators whose outputs agree
-        with this operator for all outputs that are specified. Note that all
-        yielded operators assign the phase 0 to all outputs, by convention.
-        
-        If this operator is fully specified, the iterator will yield exactly one
-        element, which will be equal to this operator.
-        
-        For example:
-        
-        >>> import qecc as q
-        >>> C = q.Clifford([q.Pauli('XI'), q.Pauli('IX')], [q.Unspecified, q.Unspecified])
-        >>> it = C.constraint_completions()
-        >>> print it.next()
-        XI |->  +XI
-        IX |->  +IX
-        ZI |->  +ZI
-        IZ |->  +IZ
-        >>> print it.next()
-        XI |->  +XI
-        IX |->  +IX
-        ZI |->  +ZI
-        IZ |->  +IY
-        >>> print len(list(C.constraint_completions()))
-        8
-        
-        If this operator is not a valid Clifford operator, then this method will
-        raise an :class:`qecc.InvalidCliffordError` upon iteraton.
-        """
-        # Check for validity first.
-        if not self.is_valid():
-            raise InvalidCliffordError("The specified constraints are invalid or are contradictory.")
-        
-        # Useful constants.
-        XKIND, ZKIND = range(2)
-        
-        # Start by finding the first unspecified output.
-        nq = len(self)
-        X_bars, Z_bars = self.xout, self.zout
-        P_bars = map(copy, [X_bars, Z_bars]) # <- Useful for indexing by kinds.
-        XZ_pairs = zip(X_bars, Z_bars)
-        try:
-            unspecified_idx, unspecified_kind = iter(
-                (idx, kind)
-                for idx, kind
-                in product(xrange(nq), range(2))
-                if XZ_pairs[idx][kind] is Unspecified
-            ).next()
-        except StopIteration:
-            # If there are no unspecified constraints, then self is the only
-            # satisfying completion.
-            yield self
-            return
-        
-        # We must always commute with disjoint qubits.
-        commutation_constraints = reduce(op.add,
-            (XZ_pairs[idx] for idx in xrange(nq) if idx != unspecified_idx),
-            tuple()
-            )
-            
-        # On the same qubit, we must anticommute with the opposite operator.
-        anticommutation_constraints = [XZ_pairs[unspecified_idx][XKIND if unspecified_kind == ZKIND else ZKIND]]
-        
-        # Filter out Unspecified constraints.
-        specified_pred = lambda P: P is not Unspecified
-        commutation_constraints = filter(specified_pred, commutation_constraints)
-        anticommutation_constraints = filter(specified_pred, anticommutation_constraints)
-        
-        # Now we iterate over satisfactions of the constraints, yielding
-        # all satisfactions of the remaining constraints recursively.
-        Xgs, Zgs = elem_gens(nq)
-        for P in solve_commutation_constraints(commutation_constraints, anticommutation_constraints, search_in_gens=Xgs+Zgs):
-            P_bars[unspecified_kind][unspecified_idx] = Pauli(P.op, phase=0)
-            # I wish I had "yield from" here. Ah, well. We have to recurse
-            # manually instead.
-            C = Clifford(*P_bars)
-            for completion in C.constraint_completions():
-                yield completion
-                
-        return
-
-    def as_bsm(self):
-        """
-        Returns a representation of the Clifford operator as a binary
-        symplectic matrix.
-        
-        :rtype: :class:`qecc.BinarySymplecticMatrix`
-        """
-        def to_col(P):
-            v = P.as_bsv()
-            out = hstack([v.x, v.z])[..., newaxis]
-            return out
-        return BinarySymplecticMatrix(hstack(map(to_col, self.xout + self.zout)))
-        
-    def as_unitary(self):
-        """
-        Returns a :class:`numpy.ndarray` containing a unitary matrix
-        representation of this Clifford operator.
-        
-        Raises a :class:`RuntimeError` if NumPy cannot be imported.
-        """
-        return clifford_as_unitary(self)
-        
-    
-## FUNCTIONS ##
-def eye_c(nq):
-    """
-    Yields the identity Clifford, defined to map every generator of the 
-    Pauli group to itself.
-
-    :rtype: Clifford
-    """
-    return Clifford(*elem_gens(nq)) if nq > 0 else EmptyClifford
-    
-def replace_one_character(string,location,new_character):
-    """
-    Replaces the character in ``string`` at ``location`` with
-     ``new_character``.
-
-    :rtype: str
-    """
-    return string[:location]+new_character+string[location+1:]
-    
-def cnot(nq,ctrl,targ):
-    """
-    Yields the ``nq``-qubit CNOT Clifford controlled on ``ctrl``,
-     acting a Pauli :math:`X` on ``targ``.
-
-    :rtype: :class:`qecc.Clifford`
-    """
-    #Initialize to the identity Clifford:
-    cnotto=eye_c(nq)
-    #Wherever ctrl has an X, put an X on targ:
-    cnotto.xout[ctrl].op=replace_one_character(cnotto.xout[ctrl].op,targ,'X')
-    #Wherever targ has a Z, put a Z on ctrl:
-    cnotto.zout[targ].op=replace_one_character(cnotto.zout[targ].op,ctrl,'Z')
-    return cnotto
-    
-def cz(nq, q1, q2):
-    """
-    Yields the ``nq``-qubit C-Z Clifford, acting on qubits ``q1`` and
-     ``q2``.
-
-    :rtype: :class:`qecc.Clifford`
-    """
-    #Initialize to the identity Clifford:
-    gate = eye_c(nq)
-    #Wherever ctrl or targ get an X, map to XZ:
-    gate.xout[q1].op = replace_one_character(gate.xout[q1].op, q2, 'Z')
-    gate.xout[q2].op = replace_one_character(gate.xout[q2].op, q1, 'Z')
-    return gate
-    
-def hadamard(nq,q):
-    """
-    Yields the ``nq``-qubit Clifford, switching :math:`X` and :math:`Z`
-     on qubit ``q``, yielding a minus sign on :math:`Y`.
-
-    :rtype: :class:`qecc.Clifford`
-    """
-    #Switch a Z and an X in the identity Clifford:
-    return eye_c(q) & Clifford([Pauli('Z')],[Pauli('X')]) & eye_c(nq-q-1)
-
-def phase(nq,q):
-    r"""
-    Yields the :math:`\frac{\pi}{4}_z`-rotation Clifford, acting on qubit ``q``.
-
-    :rtype: :class:`qecc.Clifford`
-    """
-    return eye_c(q) & Clifford([Pauli('Y')],[Pauli('Z')]) & eye_c(nq-q-1)
-    
-def permutation(lst, p):
-    """
-    Permutes a list ``lst`` according to a set of indices ``p``.
-
-    :rtype: list
-    """
-    return [lst[idx] for idx in p]
-    
-def swap(nq, q1, q2):
-    """
-    Yields the swap Clifford, on ``nq`` qubits, which swaps the Pauli generators on ``q1`` and ``q2``.
-
-    :rtype: :class:`qecc.Clifford`
-    """
-    p = range(nq)
-    p[q1], p[q2] = p[q2], p[q1]
-    
-    gate = eye_c(nq)
-    gate.xout = permutation(gate.xout, p)
-    gate.zout = permutation(gate.zout, p)
-    return gate
-    
-def pauli_gate(pauli):
-    """
-    Imports an instance of the :class:`qecc.Pauli` class into the :class:`qecc.Clifford` class, representing a Pauli as a series of sign changes.
-
-    :rtype: :class:`qecc.Clifford`
-    """
-    nq = len(pauli.op)
-    return Clifford(*tuple(
-        [gen.mul_phase(2*com(pauli,gen))  for gen in gen_set]
-        for gen_set in elem_gens(nq)
-    ))
-
-def paulify(clinput):
-    """
-    Tests an input Clifford ``clinput`` to determine if it is, in
-    fact, a Pauli. If so, it outputs the Pauli. If not, it
-    returns the Clifford. 
-
-    BE WARNED: If you turn a Pauli 
-    into a Clifford and back again, the phase will be lost.
-    """
-    
-    nq=len(clinput.xout) #Determine number of qubits.
-    test_ex,test_zed=elem_gens(nq) #Get paulis to compare.
-    """If the Paulis input to the Clifford are only altered in phase, then the Clifford is also a Pauli."""
-    for ex_clif,zed_clif,ex_test,zed_test in zip(clinput.xout, clinput.zout,test_ex,test_zed):
-        if ex_clif.op != ex_test.op or zed_clif.op != zed_test.op:
-            print "Clifford is not Pauli."
-            return clinput
-        #If the Clifford is Pauli, determine which by examining operators with altered phases.
-        exact=eye_p(nq)
-        zedact=eye_p(nq) #Initialize accumulators
-        """If a negative sign appears on a given generator, assign a Pauli to that qubit that conjugates the generator to a minus sign, e.g. ZXZ = -X """
-        for idx_x in range(nq):
-            if clinput.xout[idx_x].ph==2:
-                exact.op = replace_one_character(exact.op, idx_x, 'Z')
-        for idx_z in range(nq):
-            if clinput.zout[idx_z].ph==2:
-                zedact.op = replace_one_character(zedact.op, idx_z, 'X')
-        return Pauli((exact*zedact).op)
-
-def generic_clifford(paulis_in, paulis_out):
-    """
-    Given two lists of :class:`qecc.Pauli` instances, ``paulis_in`` and
-    ``paulis_out``, produces an instance ``C`` of :class:`qecc.Clifford` such that
-    ``C(paulis_in[i]) == paulis_out[i]`` for all ``i`` in ``range(2 * nq)``,
-    where ``nq`` is the length of each element of the two lists.
-    
-    Each of ``paulis_in`` and ``paulis_out`` is assumed to be ordered such that
-    the slice ``[0:nq]`` produces a list of logical :math:`X` operators, and
-    such that the slice ``[nq:2*nq]`` produces the logical :math:`Z` operators.
-    
-    :param paulis_in: A list of length ``2 * nq`` logical Pauli operators
-        specifying the input constraints for the desired Clifford operation.
-    :param paulis_out: A list of length ``2 * nq`` logical Pauli operators
-        specifying the output constraints for the desired Clifford operation.
-    :return: A Clifford operator mapping the input constraints to the output
-        constraints.
-    :rtype: qecc.Clifford
-    """
-    nq=len(paulis_in)/2
-    
-    xins=paulis_in[0:nq]
-    zins=paulis_in[nq:2*nq]
-    
-    xouts=paulis_out[0:nq]
-    zouts=paulis_out[nq:2*nq]
-    
-    G    = Clifford(xouts,zouts)
-    H    = Clifford(xins,zins)    
-    Hinv = (H.as_bsm().inv().as_clifford())
-    return G*Hinv
-    
-# For backwards compatibility, we define gen_cliff as an alias.
-gen_cliff = generic_clifford
-
-def transcoding_cliffords(stab_in,xs_in,zs_in,stab_out,xs_out,zs_out):
-    r"""
-    
-    """
-    #Preliminaries:
-    nq_in=len(stab_in[0])
-    nq_out=len(stab_out[0])
-    nq_anc=abs(nq_in-nq_out)
-
-    #Decide left side:
-    if nq_in<nq_out:
-        stab_left=stab_out
-        xs_left=xs_out
-        zs_left=zs_out
-        stab_right=stab_in
-        xs_right=xs_in
-        zs_right=zs_in
-    else:
-        stab_right=stab_out
-        xs_right=xs_out
-        zs_right=zs_out
-        stab_left=stab_in
-        xs_left=xs_in
-        zs_left=zs_in
-        
-    cliff_xouts_left=stab_left+xs_left
-    cliff_zouts_left=[Unspecified]*len(stab_left)+zs_left
-    
-    cliff_left=Clifford(cliff_xouts_left,cliff_zouts_left).constraint_completions().next()
-    list_left=cliff_left.xout+cliff_left.zout
-
-    for mcset in mutually_commuting_sets(n_gens=len(stab_left)-len(stab_right),n_bits=nq_anc):
-        temp_xouts_right=pad(stab_right,lower_right=mcset)+map(lambda p: p&eye_p(nq_anc),xs_right)
-        temp_zouts_right=[Unspecified]*len(stab_left)+map(lambda p: p&eye_p(nq_anc),zs_right)
-    for completion in Clifford(temp_xouts_right,temp_zouts_right).constraint_completions():
-        if nq_in<nq_out:
-            yield gen_cliff(completion.xout+completion.zout,list_left)
-        else:
-            yield gen_cliff(list_left,completion.xout+completion.zout)
-
-
-def min_len_transcoding_clifford(paulis_in,paulis_out):
-    circuit_iter=map(lambda p: p.as_bsm().circuit_decomposition(), transcoding_cliffords(paulis_in,paulis_out))
-    return min(*circuit_iter)
-    
-def clifford_group(nq, consider_phases=False):
-    r"""
-    Given a number of qubits :math:`n`, returns an iterator that produces all
-    elements of :math:`\mathcal{C}_n`, the Clifford group on :math:`n` qubits.
-    
-    :param int nq: The number of qubits upon which each yielded element will
-        act.
-    :param bool consider_phases: If ``True``, then Clifford operators whose
-        assignments of phases to the generators of the Pauli group differ
-        will be treated as distinct. Otherwise, the yielded elements will
-        be drawn from the group
-        :math:`\hat{\mathcal{C}}_n = \mathrm{Aut}(\hat{\mathcal{P}}_n / \{ i^k I : k \in \mathbb{Z}_4 \})`,
-        such that the phases of the outputs are not considered.
-    """
-    idx = 0
-    for P in pauli_group(nq):
-        if P.wt() > 0:
-            C = Clifford([P] + [Unspecified]*(nq -1), [Unspecified]*nq)
-            for completion in C.constraint_completions():
-                if consider_phases:
-                    P_bars = [completion.xout, completion.zout]
-                    # phase_array is chosen to disregard global phases by
-                    # absorbing them into xout[0].
-                    for phase_array in product([0, 2], repeat=2*nq):
-                        for idx_kind, idx_qubit in product(range(2), range(nq)):
-                            P_bars[idx_kind][idx_qubit].ph = phase_array[nq*idx_kind + idx_qubit]
-                        yield Clifford(*P_bars)
-                else:
-                    yield completion
-            
->>>>>>> 1846b8e8
