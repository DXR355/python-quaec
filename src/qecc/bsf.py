<<<<<<< HEAD
#!/usr/bin/python
# -*- coding: utf-8 -*-
##
# bsf.py: Implementation of binary symplectic form.
##
# © 2012 Christopher E. Granade (cgranade@gmail.com) and
#     Ben Criger (bcriger@gmail.com).
# This file is a part of the QuaEC project.
# Licensed under the AGPL version 3.
##
# This program is free software: you can redistribute it and/or modify
# it under the terms of the GNU Affero General Public License as published by
# the Free Software Foundation, either version 3 of the License, or
# (at your option) any later version.
#
# This program is distributed in the hope that it will be useful,
# but WITHOUT ANY WARRANTY; without even the implied warranty of
# MERCHANTABILITY or FITNESS FOR A PARTICULAR PURPOSE.  See the
# GNU Affero General Public License for more details.
#
# You should have received a copy of the GNU Affero General Public License
# along with this program.  If not, see <http://www.gnu.org/licenses/>.
##

## IMPORTS ##

import itertools
import string
from exceptions import *

from numpy import s_, array, nonzero, logical_xor, bitwise_xor, bitwise_not, logical_and, bitwise_and, logical_not, all, matrix, hstack, vstack, zeros, eye, dot, empty
from numpy.linalg import det

from PauliClass import *
from CliffordClass import *

import utils as u

import bsf_decomp
reload(bsf_decomp)

import circuit

## ALL ##

__all__ = [
    'BinarySymplecticVector',
#    'bitstring_to_letterstring',
    'parity', 'bitwise_inner_product', 'all_pauli_bsvs', 'constrained_set',
    'commute', 'xz_switch',
    
    'BinarySymplecticMatrix',
    'is_bsm_valid', 'bsmzeros', 'array_to_pauli', 'directsum'
]

## CLASSES ##

VALID_BITS=range(2)

class BinarySymplecticVector(object):
    """
    Encapsulates a binary symplectic vector representing an element of the Pauli
    group on :math:`n` qubits.
    
    A new :class:`BinarySymplecticVector` can be constructed using either a
    single NumPy array containing both the :math:`X` and :math:`Z` parts of the
    binary symplectic vector. Alternatively, a new vector can be instantiated
    using two NumPy arrays. For example, the following two invocations are
    equivalent:
    
    >>> import qecc
    >>> import numpy as np
    >>> bsv = qecc.BinarySymplecticVector(np.array([1, 0, 0, 0, 0, 0]))
    >>> bsv = qecc.BinarySymplecticVector(np.array([1, 0, 0]), np.array([0, 0, 0]))
    
    The :obj:`len` of a :class:`BinarySymplecticVector` is defined as the number
    of qubits upon which the represented Pauli operator acts, and is thus half
    of the length of a single array containing the same data.
    """

    def __init__(self,*args):
        if len(args) == 1:
            nq = len(args[0])/2
            self._x = array(args[0][0:nq], dtype=int)
            self._z = array(args[0][nq:2*nq], dtype=int)
        elif len(args) == 2:
            xstring,zstring = args
            self._x=array(list(xstring), dtype='int')
            self._z=array(list(zstring), dtype='int')
        else:
            raise ValueError('Wrong number of args.')

    ## MAGIC METHODS ##
    
    def __len__(self):
        """Number of qubits on which ``self`` acts."""
        return len(self._x)

    def __repr__(self):
        return "( {ex} | {zed} )".format(ex=" ".join(map(str, self._x)), zed=" ".join(map(str, self._z)))

    def __eq__(self,other):
        return all([a[0] == a[1] for a in zip(self._x+self._z, other._x + other._z)])
        
    ## PROPERTIES ##

    @property
    def x(self):
        """
        Array containing the :math:`X` part of the binary symplectic vector.
        
        :rtype: :class:`numpy.ndarray`, shape ``(2 * nq, )``.

        >>> import qecc as q
        >>> q.BinarySymplecticVector([1,0,0,0,1,0]).x
        array([1, 0, 0])
        
        """
        return self._x
    
    @property
    def z(self):
        """
        Array containing the :math:`Z` part of the binary symplectic vector.
        
        :rtype: :class:`numpy.ndarray`, shape ``(nq, )``.

        >>> import qecc as q
        >>> q.BinarySymplecticVector([1,0,0,0,1,0]).z
        array([0, 1, 0])
        
        """
        return self._z

    ## OTHER METHODS ##

    def copy(self):
        """
        Returns a copy of the binary symplectic vector such that mutations of
        the copy do not affect this instance. For more details, see the
        :meth:`numpy.ndarray.copy` method.
        """
        return BinarySymplecticVector(self._x.copy(), self._z.copy())

    def as_pauli(self):
        """
        Returns an instance of :class:`qecc.Pauli` representing the same Pauli
        operator as this vector. Note that phase information is not preserved
        by the binary symplectic representation of the Pauli group, and so
        ``P.as_bsv().as_pauli()`` need not equal ``P``.

        >>> import qecc as q
        >>> pauli_with_phase=q.Pauli('IXXYZ',2)
        >>> pauli_with_phase.as_bsv().as_pauli()
        i^0 IXXYZ
        
        """
        exes=bitstring_to_letterstring(self._x,'X')
        zeds=bitstring_to_letterstring(self._z,'Z')
        zedley=Pauli(zeds)
        exeley=Pauli(exes)
        assert type(zedley) is type(exeley)
        pauli=zedley*exeley
        return Pauli(pauli.op,0)
        
    def bsip(self,other):
        r"""
        Returns the binary symplectic inner product :math:`u \odot v` of this
        vector with another vector. Letting :math:`u = (a | b)` and
        :math:`v = (c | d)`, :math:`u\odot v = a \cdot d + b \cdot c`.

        >>> import qecc as q
        >>> vector_a = q.BinarySymplecticVector([1,0,1],[0,1,1])
        >>> vector_b = q.Pauli('YYZ').as_bsv()
        >>> vector_a.bsip(vector_b)
        1
        
        """
        return int(not(commute(self,other)))
        
#FUNCTIONS FOR BSV CLASS     

def bitstring_to_letterstring(bitstring,letter):
    """Internal function, replaces all instances of 1 in ``bitstring``
    with the letter in ``letter``.
    :param list bitstring: a list or tuple, whose entries are 0 or 1. 
    :param letter: a string with a single entry
    :rtype: str

    >>> 
    
    """
    outstring=''
    for idx in range(len(bitstring)):
        if bitstring[idx]==0:
            outstring=outstring+('I')
        elif bitstring[idx]==1:
            outstring=outstring+(letter)
    return outstring

def parity(bitarray):
    """
    :arg list bitarray: a list containing integers of value 0 or 1.  
    :returns: True if bitarray is of odd parity, False if it is of even parity.
    :rtype: bool
    """
    return reduce(logical_xor,bitarray)

def bitwise_inner_product(v1,v2):
    """
    Internal function, returns the bitwise inner product of two bitstrings.
    The bitwise inner product is the sum (modulo 2) of the product of the
    elements. 
    """
    return parity(bitwise_and(v1,v2))

def all_pauli_bsvs(nq):
    r"""
    Lists all the Paulis on ``nq`` qubits according to their binary symplectic
    representations. 
    
    :param int nq: Number of qubits. 

    :returns: an iterator that yields the binary symplectic representations of each element of the Pauli group :math:`\mathcal{P}_n`.

    >>> list(q.all_pauli_bsvs(1))
    [( 0 | 0 ), ( 0 | 1 ), ( 1 | 0 ), ( 1 | 1 )]
    
    """
    for idx_x in itertools.product([0,1],repeat=nq):
        for idx_z in itertools.product([0,1],repeat=nq):
            yield(BinarySymplecticVector(idx_x,idx_z))

def constrained_set(pauli_array_input,logical_array_input):
    r"""
    Given a set of constraints of the form :math:`P_i \odot Q = b_i`, with
    each :math:`P_i` a Pauli operator and each :math:`b_i` a bit, yields an
    iterator onto Pauli operators :math:`Q` such that all constraints are
    satisfied.
    
    :type pauli_array_input: :obj:`list` of :class:`qecc.Pauli` instances.
    :param pauli_array_input: Constraint operators :math:`P_i`.
    :type logical_array_input: :class:`numpy.ndarray` of `dtype=int` and shape
        ``(len(pauli_array_input), )``.
    :param logical_array_input: Constraint values :math:`b_i`.

    >>> import qecc as q
    >>> list(q.constrained_set(map(lambda s: q.Pauli(s).as_bsv(), ['XY','ZZ']),[1,0]))
    [( 0 0 | 0 1 ), ( 0 0 | 1 0 ), ( 1 1 | 0 0 ), ( 1 1 | 1 1 )]
    
    """
    
    nq=len(pauli_array_input[0].x)
    #output_array=[]
    logical_bookkeeping_array=[]
    for current_pauli in all_pauli_bsvs(nq):
        logical_bookkeeping_array = map(current_pauli.bsip, pauli_array_input)
        if logical_bookkeeping_array == logical_array_input:
            # output_array.append(current_pauli)
            yield current_pauli
    # return output_array

def commute(bsv1,bsv2):
    """

    Returns True if bsv1 and bsv2 commute by evaluating the symplectic inner 
    product.
    
    :rtype: bool
    """
    return logical_not(logical_xor(bitwise_inner_product(bsv1.x,bsv2.z),bitwise_inner_product(bsv1.z,bsv2.x)))

def xz_switch(bsv):
    """
    Given a :class:`qecc.BinarySymplecticVector`, returns a new vector whose
    :math:`X` and :math:`Z` parts have been swapped.
    """
    return BinarySymplecticVector(bsv.z,bsv.x)

## BINARY SYMPLECTIC MATRIX CLASS ##

class BinarySymplecticMatrix(object):
    """

    Encapsulates a binary symplectic matrix representing an element of the Clifford
    group on :math:`n` qubits.
    
    A new :class:`BinarySymplecticMatrix` can be constructed using either a
    single NumPy 2-D array containing the :math:`XX`, :math:`XZ`, :math:`ZX`, and :math:`ZZ`
    parts of the binary symplectic matrix. Alternatively, a new matrix can be instantiated
    using four NumPy arrays. For example, the following two invocations are
    equivalent:
    
    >>> import qecc
    >>> import numpy as np
    >>> bsm = qecc.BinarySymplecticMatrix(np.array([[1, 0, 0, 0],[1, 1, 0, 0],[0, 0, 1, 1],[0, 0, 0, 1]]))
    >>> bsm = qecc.BinarySymplecticMatrix(np.array([[1, 0],[1, 1]]), np.array([[0, 0],[0, 0]]), np.array([[0, 0],[0, 0]]), np.array([[1, 1],[0, 1]]))
    
    """
    def __init__(self,*args):
        if len(args)==4:
            self._arr=vstack((hstack((args[0],args[1])),hstack((args[2],args[3]))))
        elif len(args)==1:
            self._arr=args[0]
        else:
            raise ValueError("Either one or four arguments must be provided.")
            
    ## PROPERTIES ##
    
    @property
    def nq(self):
        """
        Returns the number of qubits that the binary symplectic matrix acts
        upon.
        """
        return len(self._arr)/2
            
    @property
    def xx(self):
        """
        Returns the upper-left quadrant of a binary symplectic matrix.
        """ 
        nq = self.nq
        return self._arr[0:nq,0:nq]
    @property
    def xz(self):
        """
        Returns the upper-right quadrant of a binary symplectic matrix.
        """ 
        nq = self.nq
        return self._arr[0:nq,nq:2*nq]
    @property
    def zx(self):
        """
        Returns the lower-left quadrant of a binary symplectic matrix.
        """ 
        nq = self.nq
        return self._arr[nq:2*nq,0:nq]
    @property
    def zz(self):
        """
        Returns the lower-right quadrant of a binary symplectic matrix.
        """ 
        nq = self.nq
        return self._arr[nq:2*nq,nq:2*nq]

    @property
    def xc(self):
        """
        Returns the left half of a binary symplectic matrix.
        """ 
        nq = self.nq
        return self._arr[:, 0:nq]
    @xc.setter
    def xc(self, newval):
        self._arr[:, 0:self.nq] = newval
    @property
    def zc(self):
        """
        Returns the right half of a binary symplectic matrix.
        """ 
        nq = self.nq
        return self._arr[:, nq:2*nq]
    @zc.setter
    def zc(self, newval):
        self._arr[:, self.nq:2*self.nq] = newval

    @property
    def xr(self):
        """
        Returns the top half of a binary symplectic matrix.
        """ 
        nq = self.nq
        return self._arr[0:nq, :]
    @xr.setter
    def xr(self, newval):
        self._arr[0:self.nq, :] = newval
    @property
    def zr(self):
        """
        Returns the bottom half of a binary symplectic matrix.
        """ 
        nq = self.nq
        return self._arr[nq:2*nq, :]
    @zr.setter
    def zr(self, newval):
        self._arr[self.nq:2*self.nq, :] = newval


    @xx.setter
    def xx(self, thing):
        nq = self.nq
        self._arr[0:nq,0:nq]=thing
    @xz.setter
    def xz(self, thing):
        nq = self.nq
        self._arr[0:nq,nq:2*nq]=thing
    @zx.setter
    def zx(self, thing):
        nq = self.nq
        self._arr[nq:2*nq,0:nq]=thing
    @zz.setter
    def zz(self, thing):
        nq = self.nq
        self._arr[nq:2*nq,nq:2*nq]=thing

    ## MAGIC METHODS ##
    
    def __getitem__(self, sliceobj):
        return self._arr.__getitem__(sliceobj)

    def __setitem__(self, sliceobj, val):
        self._arr.__setitem__(sliceobj, val)

    def __mul__(self,other):
        return BinarySymplecticMatrix(dot(self._arr, other._arr)%2)

    def __repr__(self):
        # TODO: We could make this a bit
        #       fancier by putting lines between
        #       the blocks, but that'd take a
        #       silly amount of effort, so let's do
        #       that later.
        return repr(self._arr)

    def __eq__(self, other):
        return all(self._arr == other._arr)

    def __and__(self, other):
        """
        Returns the direct sum of this binary symplectic
        matrix with another matrix. Note that resulting
        binary symplectic matrix represents the tensor
        product of the two Clifford gates represented.
        """
        attrs = ['xx', 'xz', 'zx', 'zz']
        blocks = []
        for att in attrs:
            blocks.append(directsum(
                getattr(self, att),
                getattr(other, att)
            ))

        return BinarySymplecticMatrix(*blocks)
        
    ## GATE METHODS ##
    
    def left_H(self,j):
        r"""
        Multiplies on the left by a Hadamard gate on the :math:`j^{\text{th}}`
        qubit. This method acts in-place, as opposed to acting on a copy of the
        binary symplectic matrix. In order to preserve the original matrix,
        use the :meth:`copy` method:
        
        >>> new_bsm = bsm.copy().left_H(idx) # doctest: +SKIP
        """
        u.array_swap(self.zr[j, :], self.xr[j, :])
        return self

    def right_H(self,j):
        r"""
        Multiplies on the right by a Hadamard gate on the :math:`j^{\text{th}}`
        qubit. See :meth:`left_H` for more details.
        """
        u.array_swap(self.zc[:, j], self.xc[:, j])
        return self

    def right_H_all(self):
        r"""
        Multiplies on the right by a Hadamard gate on each
        qubit. See :meth:`left_H` for more details.
        """
        u.array_swap(self.zc, self.xc)
        return self

    def left_SWAP(self,j,k):
        r"""
        Multiplies on the left by a SWAP gate between the :math:`j^{\text{th}}`
        and :math:`k^{\text{th}}` qubits. This method acts in-place, as opposed
        to acting on a copy of the binary symplectic matrix. In order to
        preserve the original matrix, use the :meth:`copy` method:
        
        >>> new_bsm = bsm.copy().left_SWAP(j, k) # doctest: +SKIP
        """
        u.array_swap(self.xr[j, :], self.xr[k, :])
        u.array_swap(self.zr[j, :], self.zr[k, :])
        return self
        
    def right_SWAP(self,j,k):
        r"""
        Multiplies on the right by a SWAP gate between the :math:`j^{\text{th}}`
        and :math:`k^{\text{th}}` qubits. See :meth:`left_SWAP` for more
        details.
        """
        u.array_swap(self.xc[:, j], self.xc[:, k])
        u.array_swap(self.zc[:, j], self.zc[:, k])
        return self
        
    def left_CNOT(self, c, t):
        r"""
        Multiplies on the left by a CNOT gate controlled by the
        :math:`c^{\text{th}}` qubit and targeting the :math:`k^{\text{th}}`
        qubit. This method acts in-place, as opposed to acting on a copy of the
        binary symplectic matrix. In order to preserve the original matrix, use
        the :meth:`copy` method:
        
        >>> new_bsm = bsm.copy().left_CNOT(c, t) # doctest: +SKIP
        """
        if c == t:
            raise ValueError("Control and target qubits cannot be the same.")
        self.xr[t, :] += self.xr[c, :]
        self.xr[t, :] %= 2
        self.zr[c, :] += self.zr[t, :]
        self.zr[c, :] %= 2
        return self
        
    def right_CNOT(self, c, t):
        r"""
        Multiplies on the right by a CNOT gate controlled by the
        :math:`c^{\text{th}}` qubit and targeting the :math:`k^{\text{th}}`
        qubit. For more details, see :meth:`left_CNOT`.
        """
        if c == t:
            raise ValueError("Control and target qubits cannot be the same.")
        self.xc[:, c] += self.xc[:, t]
        self.xc[:, c] %= 2
        self.zc[:, t] += self.zc[:, c]
        self.zc[:, t] %= 2
        return self
        
    def left_R_pi4(self, i):
        r"""
        Multiplies on the left by an :math:`R_{\pi/4}` gate acting on the
        :math:`i^{\text{th}}` qubit. This method acts in-place, as opposed to
        acting on a copy of the binary symplectic matrix. In order to preserve
        the original matrix, use the :meth:`copy` method:
        
        >>> new_bsm = bsm.copy().left_R_pi4(c, t) # doctest: +SKIP
        """
        self.zr[i, :] += self.xr[i, :]
        self.zr[i, :] %= 2
        return self
        
    def right_R_pi4(self, i):
        r"""
        Multiplies on the right by an :math:`R_{\pi/4}` gate acting on the
        :math:`i^{\text{th}}` qubit. For more details, see
        :meth:`left_R_pi4`.
        """
        self.xc[:, i] += self.zc[:, i]
        self.xc[:, i] %= 2
        return self
        
    def left_CZ(self, c1, c2):
        r"""
        Multiplies on the left by an controlled-:math:`Z` gate acting between
        the :math:`c_1^{\text{th}}` and :math:`c_2^{\text{th}}` qubits. This
        method acts in-place, as opposed to acting on a copy of the binary
        symplectic matrix. In order to preserve the original matrix, use the
        :meth:`copy` method:
        
        >>> new_bsm = bsm.copy().left_CZ(c, t) # doctest: +SKIP
        """
        if c1 == c2:
            raise ValueError("Control qubits cannot be the same.")
        self.zr[c2, :] += self.xr[c1, :]
        self.zr[c2, :] %= 2
        self.zr[c1, :] += self.xr[c2, :]
        self.zr[c1, :] %= 2        
        return self
        
    def right_CZ(self, c1, c2):
        r"""
        Multiplies on the right by an controlled-:math:`Z` gate acting between
        the :math:`c_1^{\text{th}}` and :math:`c_2^{\text{th}}` qubits. For more
        details, see :meth:`left_CZ`.
        """
        if c1 == c2:
            raise ValueError("Control qubits cannot be the same.")
        self.xc[:, c2] += self.zc[:, c1]
        self.xc[:, c2] %= 2
        self.xc[:, c1] += self.zc[:, c2]
        self.xc[:, c1] %= 2        
        return self
        
    ## OTHER METHODS ##
        
    def inv(self, check_validity=True):
        """
        Returns the inverse of this binary symplectic matrix, assuming
        that this matrix represents a valid Clifford gate.
        
        Note that if the matrix :math:`H` does not represent a valid Clifford,
        this method will return a matrix :math:`G` such that :math:`H G` is
        not the identity matrix.
        
        .. todo::
            Cite that this inversion works due to the properties of symplectic
            matrix groups.
        
        :param bool check_validity: If ``True``, then the matrix is first
            checked to ensure that it is a valid Clifford.
        :raises: :class:`qecc.InvalidCliffordError` if ``check_validity`` is ``True``
            and the binary symplectic matrix being inverted does not represent
            a valid Clifford group element.
        """
        if check_validity and not self.is_valid():
            raise InvalidCliffordError('Matrix cannot be inverted.')
        return BinarySymplecticMatrix(self.zz.T,self.xz.T,self.zx.T,self.xx.T)

    def as_clifford(self, check_validity=True):
        """
        Converts this binary symplectic matrix into a Clifford representation.
        
        :param bool check_validity: If ``True``, then the matrix is first
            checked to ensure that it is a valid Clifford.
        
        :rtype: :class:`qecc.Clifford`
        :returns: The same gate as this binary symplectic matrix, represented
            as an instance of :class:`qecc.Clifford`.
        """
        if check_validity and not self.is_valid():
            raise InvalidCliffordError('Matrix cannot be converted.')
        return Clifford(map(array_to_pauli,self.xc.T),map(array_to_pauli,self.zc.T))

    def is_valid(self):
        """
        Checks the satisfaction of the symplectic condition on a 
        :class:`qecc.BinarySymplecticMatrix` object.
        """
        xrows = map(BinarySymplecticVector, self.xc.T)
        zrows = map(BinarySymplecticVector, self.zc.T)
        
        for idx_j in range(len(xrows)):
            for idx_k in range(len(zrows)):
                if xrows[idx_j].bsip(zrows[idx_k]) != (idx_j == idx_k):
                    return False
                elif xrows[idx_j].bsip(xrows[idx_k]) != 0:
                    return False
                elif zrows[idx_j].bsip(zrows[idx_k]) != 0:
                    return False

        return True
        
    def copy(self):
        """
        Returns a copy of this binary symplectic matrix, pointing to a distinct
        location in memory.
        """
        return BinarySymplecticMatrix(self._arr.copy())
        
    def circuit_decomposition(self, validate=True):
        """
        Decomposes the binary symplectic matrix using the algorithm of [AG04]_.
        
        .. todo::
            Complete docstring.
        """
        # The circuit decomposition algorithm is long enough that it was moved
        # into another module, bsf_decomp.
        left, right = bsf_decomp.circuit_decomposition_part1(self.copy())
        circ = circuit.Circuit(*(right + list(reversed(left))))
        if validate:
            assert all(circ.as_clifford().as_bsm()._arr == self._arr), "Decomposition failed to produce desired BSM."
        return circ
        
        
## BSM FUNCTIONS ##

@u.deprecated("Please use the is_valid() method of BinarySymplecticMatrix instead.")
def is_bsm_valid(input_bsm):
    return input_bsm.is_valid()

def bsmzeros(nq):
    """
    Returns a binary symplectic matrix on :math:`n` qubits, initialized to all
    zeros.
    
    :param int nq: Number of qubits that the created matrix will act upon.
    :returns: A binary symplectic matrix containing all zeros.
    :rtype: BinarySymplecticMatrix
    """
    return BinarySymplecticMatrix(
        zeros((2 * (nq),) * 2, dtype=int))

def array_to_pauli(bsv_array):
    """
    Function wrapper for type conversion from binary symplectic vector 
    to :class:`qecc.Pauli`. See :meth:`qecc.BinarySymplecticVector.as_pauli`. 
    """
    return BinarySymplecticVector(bsv_array).as_pauli()    

def directsum(A, B):
    r"""
    Given two matrices :math:`A` and :math:`B` with two indices each,
    returns the direct sum :math:`A \oplus B`.
    
    :type A: ndarray, shape (sA[0], sA[1])
    :type B: ndarray, shape (sB[0], sB[1])
    :rtype: ndarray, shape (sA[0] + sB[0], sA[1] + sB[1])
    :returns: :math:`A \oplus B`
    """
    sA = A.shape
    sB = B.shape
    return hstack([
        vstack([A, zeros((sB[0], sA[1]))]),
        vstack([zeros((sA[0], sB[1])), B])
    ])

## EXAMPLE USAGE ##
        
if __name__ == "__main__":
    bsf_P = Pauli('XYZ').as_bsv()
    print bsf_P
    # Should print:
    #     ( 1 1 0 | 0 1 1 )
    
    print bsf_P.x.astype('int')
    #     array([1, 1, 0])
    
    bsf_cnot = cnot_gt(2, 0, 1).as_bsm()
    print bsf_cnot
    #     ( 1 1 | 0 0
    #       0 1 | 0 0
    #       ----+----
    #       0 0 | 1 1
    #       0 0 | 0 1 )
    
    print int(bsf_cnot.xx[0,1])
    #     1
    
=======
#!/usr/bin/python
# -*- coding: utf-8 -*-
##
# bsf.py: Implementation of binary symplectic form.
##
# © 2012 Christopher E. Granade (cgranade@gmail.com) and
#     Ben Criger (bcriger@gmail.com).
# This file is a part of the QuaEC project.
# Licensed under the AGPL version 3.
##
# This program is free software: you can redistribute it and/or modify
# it under the terms of the GNU Affero General Public License as published by
# the Free Software Foundation, either version 3 of the License, or
# (at your option) any later version.
#
# This program is distributed in the hope that it will be useful,
# but WITHOUT ANY WARRANTY; without even the implied warranty of
# MERCHANTABILITY or FITNESS FOR A PARTICULAR PURPOSE.  See the
# GNU Affero General Public License for more details.
#
# You should have received a copy of the GNU Affero General Public License
# along with this program.  If not, see <http://www.gnu.org/licenses/>.
##

## IMPORTS ##

import itertools
import string
from exceptions import *

from numpy import s_, array, nonzero, logical_xor, bitwise_xor, bitwise_not, logical_and, bitwise_and, logical_not, all, matrix, hstack, vstack, zeros, eye, dot, empty
from numpy.linalg import det

from PauliClass import *
from CliffordClass import *

import utils as u

import bsf_decomp
reload(bsf_decomp)

import circuit

## ALL ##

__all__ = [
    'BinarySymplecticVector',
#    'bitstring_to_letterstring',
    'parity', 'bitwise_inner_product', 'all_pauli_bsvs', 'constrained_set',
    'commute', 'xz_switch',
    
    'BinarySymplecticMatrix',
    'is_bsm_valid', 'bsmzeros', 'array_to_pauli', 'directsum'
]

## CLASSES ##

VALID_BITS=range(2)

class BinarySymplecticVector(object):
    """
    Encapsulates a binary symplectic vector representing an element of the Pauli
    group on :math:`n` qubits.
    
    A new :class:`BinarySymplecticVector` can be constructed using either a
    single NumPy array containing both the :math:`X` and :math:`Z` parts of the
    binary symplectic vector. Alternatively, a new vector can be instantiated
    using two NumPy arrays. For example, the following two invocations are
    equivalent:
    
    >>> import qecc
    >>> import numpy as np
    >>> bsv = qecc.BinarySymplecticVector(np.array([1, 0, 0, 0, 0, 0]))
    >>> bsv = qecc.BinarySymplecticVector(np.array([1, 0, 0]), np.array([0, 0, 0]))
    
    The :obj:`len` of a :class:`BinarySymplecticVector` is defined as the number
    of qubits upon which the represented Pauli operator acts, and is thus half
    of the length of a single array containing the same data.
    """

    def __init__(self,*args):
        if len(args) == 1:
            nq = len(args[0])/2
            self._x = array(args[0][0:nq], dtype=int)
            self._z = array(args[0][nq:2*nq], dtype=int)
        elif len(args) == 2:
            xstring,zstring = args
            self._x=array(list(xstring), dtype='int')
            self._z=array(list(zstring), dtype='int')
        else:
            raise ValueError('Wrong number of args.')

    ## MAGIC METHODS ##
    
    def __len__(self):
        """Number of qubits on which ``self`` acts."""
        return len(self._x)

    def __repr__(self):
        return "( {ex} | {zed} )".format(ex=" ".join(map(str, self._x)), zed=" ".join(map(str, self._z)))

    def __eq__(self,other):
        return all([a[0] == a[1] for a in zip(self._x+self._z, other._x + other._z)])
        
    ## PROPERTIES ##

    @property
    def x(self):
        """
        Array containing the :math:`X` part of the binary symplectic vector.
        
        :rtype: :class:`numpy.ndarray`, shape ``(2 * nq, )``.

        >>> import qecc as q
        >>> q.BinarySymplecticVector([1,0,0,0,1,0]).x
        array([1, 0, 0])
        
        """
        return self._x
    
    @property
    def z(self):
        """
        Array containing the :math:`Z` part of the binary symplectic vector.
        
        :rtype: :class:`numpy.ndarray`, shape ``(nq, )``.

        >>> import qecc as q
        >>> q.BinarySymplecticVector([1,0,0,0,1,0]).z
        array([0, 1, 0])
        
        """
        return self._z

    ## OTHER METHODS ##

    def copy(self):
        """
        Returns a copy of the binary symplectic vector such that mutations of
        the copy do not affect this instance. For more details, see the
        :meth:`numpy.ndarray.copy` method.
        """
        return BinarySymplecticVector(self._x.copy(), self._z.copy())

    def as_pauli(self):
        """
        Returns an instance of :class:`qecc.Pauli` representing the same Pauli
        operator as this vector. Note that phase information is not preserved
        by the binary symplectic representation of the Pauli group, and so
        ``P.as_bsv().as_pauli()`` need not equal ``P``.

        >>> import qecc as q
        >>> pauli_with_phase=q.Pauli('IXXYZ',2)
        >>> pauli_with_phase.as_bsv().as_pauli()
        i^0 IXXYZ
        
        """
        exes=bitstring_to_letterstring(self._x,'X')
        zeds=bitstring_to_letterstring(self._z,'Z')
        zedley=Pauli(zeds)
        exeley=Pauli(exes)
        assert type(zedley) is type(exeley)
        pauli=zedley*exeley
        return Pauli(pauli.op,0)
        
    def bsip(self,other):
        r"""
        Returns the binary symplectic inner product :math:`u \odot v` of this
        vector with another vector. Letting :math:`u = (a | b)` and
        :math:`v = (c | d)`, :math:`u\odot v = a \cdot c + b \cdot d`.

        >>> import qecc as q
        >>> vector_a = q.BinarySymplecticVector([1,0,1],[0,1,1])
        >>> vector_b = q.Pauli('YYZ').as_bsv()
        >>> vector_a.bsip(vector_b)
        1
        
        """
        return int(not(commute(self,other)))
        
#FUNCTIONS FOR BSV CLASS     

def bitstring_to_letterstring(bitstring,letter):
    """Internal function, replaces all instances of 1 in ``bitstring``
    with the letter in ``letter``.
    :param list bitstring: a list or tuple, whose entries are 0 or 1. 
    :param letter: a string with a single entry
    :rtype: str

    >>> 
    
    """
    outstring=''
    for idx in range(len(bitstring)):
        if bitstring[idx]==0:
            outstring=outstring+('I')
        elif bitstring[idx]==1:
            outstring=outstring+(letter)
    return outstring

def parity(bitarray):
    """
    :arg list bitarray: a list containing integers of value 0 or 1.  
    :returns: True if bitarray is of odd parity, False if it is of even parity.
    :rtype: bool
    """
    return reduce(logical_xor,bitarray)

def bitwise_inner_product(v1,v2):
    """
    Internal function, returns the bitwise inner product of two bitstrings.
    The bitwise inner product is the sum (modulo 2) of the product of the
    elements. 
    """
    return parity(bitwise_and(v1,v2))

def all_pauli_bsvs(nq):
    r"""
    Lists all the Paulis on ``nq`` qubits according to their binary symplectic
    representations. 
    
    :param int nq: Number of qubits. 

    :returns: an iterator that yields the binary symplectic representations of each element of the Pauli group :math:`\mathcal{P}_n`.

    >>> list(q.all_pauli_bsvs(1))
    [( 0 | 0 ), ( 0 | 1 ), ( 1 | 0 ), ( 1 | 1 )]
    
    """
    for idx_x in itertools.product([0,1],repeat=nq):
        for idx_z in itertools.product([0,1],repeat=nq):
            yield(BinarySymplecticVector(idx_x,idx_z))

def constrained_set(pauli_array_input,logical_array_input):
    r"""
    Given a set of constraints of the form :math:`P_i \odot Q = b_i`, with
    each :math:`P_i` a Pauli operator and each :math:`b_i` a bit, yields an
    iterator onto Pauli operators :math:`Q` such that all constraints are
    satisfied.
    
    :type pauli_array_input: :obj:`list` of :class:`qecc.Pauli` instances.
    :param pauli_array_input: Constraint operators :math:`P_i`.
    :type logical_array_input: :class:`numpy.ndarray` of `dtype=int` and shape
        ``(len(pauli_array_input), )``.
    :param logical_array_input: Constraint values :math:`b_i`.

    >>> import qecc as q
    >>> list(q.constrained_set(map(lambda s: q.Pauli(s).as_bsv(), ['XY','ZZ']),[1,0]))
    [( 0 0 | 0 1 ), ( 0 0 | 1 0 ), ( 1 1 | 0 0 ), ( 1 1 | 1 1 )]
    
    """
    
    nq=len(pauli_array_input[0].x)
    #output_array=[]
    logical_bookkeeping_array=[]
    for current_pauli in all_pauli_bsvs(nq):
        logical_bookkeeping_array = map(current_pauli.bsip, pauli_array_input)
        if logical_bookkeeping_array == logical_array_input:
            # output_array.append(current_pauli)
            yield current_pauli
    # return output_array

def commute(bsv1,bsv2):
    """

    Returns True if bsv1 and bsv2 commute by evaluating the symplectic inner 
    product.
    
    :rtype: bool
    """
    return logical_not(logical_xor(bitwise_inner_product(bsv1.x,bsv2.z),bitwise_inner_product(bsv1.z,bsv2.x)))

def xz_switch(bsv):
    """
    Given a :class:`qecc.BinarySymplecticVector`, returns a new vector whose
    :math:`X` and :math:`Z` parts have been swapped.
    """
    return BinarySymplecticVector(bsv.z,bsv.x)

## BINARY SYMPLECTIC MATRIX CLASS ##

class BinarySymplecticMatrix(object):
    """

    Encapsulates a binary symplectic matrix representing an element of the Clifford
    group on :math:`n` qubits.
    
    A new :class:`BinarySymplecticMatrix` can be constructed using either a
    single NumPy 2-D array containing the :math:`XX`, :math:`XZ`, :math:`ZX`, and :math:`ZZ`
    parts of the binary symplectic matrix. Alternatively, a new matrix can be instantiated
    using four NumPy arrays. For example, the following two invocations are
    equivalent:
    
    >>> import qecc
    >>> import numpy as np
    >>> bsm = qecc.BinarySymplecticMatrix(np.array([[1, 0, 0, 0],[1, 1, 0, 0],[0, 0, 1, 1],[0, 0, 0, 1]]))
    >>> bsm = qecc.BinarySymplecticMatrix(np.array([[1, 0],[1, 1]]), np.array([[0, 0],[0, 0]]), np.array([[0, 0],[0, 0]]), np.array([[1, 1],[0, 1]]))
    
    """
    def __init__(self,*args):
        if len(args)==4:
            self._arr=vstack((hstack((args[0],args[1])),hstack((args[2],args[3]))))
        elif len(args)==1:
            self._arr=args[0]
        else:
            raise ValueError("Either one or four arguments must be provided.")
            
    ## PROPERTIES ##
    
    @property
    def nq(self):
        """
        Returns the number of qubits that the binary symplectic matrix acts
        upon.
        """
        return len(self._arr)/2
            
    @property
    def xx(self):
        """
        Returns the upper-left quadrant of a binary symplectic matrix.
        """ 
        nq = self.nq
        return self._arr[0:nq,0:nq]
    @property
    def xz(self):
        """
        Returns the upper-right quadrant of a binary symplectic matrix.
        """ 
        nq = self.nq
        return self._arr[0:nq,nq:2*nq]
    @property
    def zx(self):
        """
        Returns the lower-left quadrant of a binary symplectic matrix.
        """ 
        nq = self.nq
        return self._arr[nq:2*nq,0:nq]
    @property
    def zz(self):
        """
        Returns the lower-right quadrant of a binary symplectic matrix.
        """ 
        nq = self.nq
        return self._arr[nq:2*nq,nq:2*nq]

    @property
    def xc(self):
        """
        Returns the left half of a binary symplectic matrix.
        """ 
        nq = self.nq
        return self._arr[:, 0:nq]
    @xc.setter
    def xc(self, newval):
        self._arr[:, 0:self.nq] = newval
    @property
    def zc(self):
        """
        Returns the right half of a binary symplectic matrix.
        """ 
        nq = self.nq
        return self._arr[:, nq:2*nq]
    @zc.setter
    def zc(self, newval):
        self._arr[:, self.nq:2*self.nq] = newval

    @property
    def xr(self):
        """
        Returns the top half of a binary symplectic matrix.
        """ 
        nq = self.nq
        return self._arr[0:nq, :]
    @xr.setter
    def xr(self, newval):
        self._arr[0:self.nq, :] = newval
    @property
    def zr(self):
        """
        Returns the bottom half of a binary symplectic matrix.
        """ 
        nq = self.nq
        return self._arr[nq:2*nq, :]
    @zr.setter
    def zr(self, newval):
        self._arr[self.nq:2*self.nq, :] = newval


    @xx.setter
    def xx(self, thing):
        nq = self.nq
        self._arr[0:nq,0:nq]=thing
    @xz.setter
    def xz(self, thing):
        nq = self.nq
        self._arr[0:nq,nq:2*nq]=thing
    @zx.setter
    def zx(self, thing):
        nq = self.nq
        self._arr[nq:2*nq,0:nq]=thing
    @zz.setter
    def zz(self, thing):
        nq = self.nq
        self._arr[nq:2*nq,nq:2*nq]=thing

    ## MAGIC METHODS ##
    
    def __getitem__(self, sliceobj):
        return self._arr.__getitem__(sliceobj)

    def __setitem__(self, sliceobj, val):
        self._arr.__setitem__(sliceobj, val)

    def __mul__(self,other):
        return BinarySymplecticMatrix(dot(self._arr, other._arr)%2)

    def __repr__(self):
        # TODO: We could make this a bit
        #       fancier by putting lines between
        #       the blocks, but that'd take a
        #       silly amount of effort, so let's do
        #       that later.
        return repr(self._arr)

    def __eq__(self, other):
        return all(self._arr == other._arr)

    def __and__(self, other):
        """
        Returns the direct sum of this binary symplectic
        matrix with another matrix. Note that resulting
        binary symplectic matrix represents the tensor
        product of the two Clifford gates represented.
        """
        attrs = ['xx', 'xz', 'zx', 'zz']
        blocks = []
        for att in attrs:
            blocks.append(directsum(
                getattr(self, att),
                getattr(other, att)
            ))

        return BinarySymplecticMatrix(*blocks)
        
    ## GATE METHODS ##
    
    def left_H(self,j):
        r"""
        Multiplies on the left by a Hadamard gate on the :math:`j^{\text{th}}`
        qubit. This method acts in-place, as opposed to acting on a copy of the
        binary symplectic matrix. In order to preserve the original matrix,
        use the :meth:`copy` method:
        
        >>> new_bsm = bsm.copy().left_H(idx) # doctest: +SKIP
        """
        u.array_swap(self.zr[j, :], self.xr[j, :])
        return self

    def right_H(self,j):
        r"""
        Multiplies on the right by a Hadamard gate on the :math:`j^{\text{th}}`
        qubit. See :meth:`left_H` for more details.
        """
        u.array_swap(self.zc[:, j], self.xc[:, j])
        return self

    def right_H_all(self):
        r"""
        Multiplies on the right by a Hadamard gate on each
        qubit. See :meth:`left_H` for more details.
        """
        u.array_swap(self.zc, self.xc)
        return self

    def left_SWAP(self,j,k):
        r"""
        Multiplies on the left by a SWAP gate between the :math:`j^{\text{th}}`
        and :math:`k^{\text{th}}` qubits. This method acts in-place, as opposed
        to acting on a copy of the binary symplectic matrix. In order to
        preserve the original matrix, use the :meth:`copy` method:
        
        >>> new_bsm = bsm.copy().left_SWAP(j, k) # doctest: +SKIP
        """
        u.array_swap(self.xr[j, :], self.xr[k, :])
        u.array_swap(self.zr[j, :], self.zr[k, :])
        return self
        
    def right_SWAP(self,j,k):
        r"""
        Multiplies on the right by a SWAP gate between the :math:`j^{\text{th}}`
        and :math:`k^{\text{th}}` qubits. See :meth:`left_SWAP` for more
        details.
        """
        u.array_swap(self.xc[:, j], self.xc[:, k])
        u.array_swap(self.zc[:, j], self.zc[:, k])
        return self
        
    def left_CNOT(self, c, t):
        r"""
        Multiplies on the left by a CNOT gate controlled by the
        :math:`c^{\text{th}}` qubit and targeting the :math:`k^{\text{th}}`
        qubit. This method acts in-place, as opposed to acting on a copy of the
        binary symplectic matrix. In order to preserve the original matrix, use
        the :meth:`copy` method:
        
        >>> new_bsm = bsm.copy().left_CNOT(c, t) # doctest: +SKIP
        """
        if c == t:
            raise ValueError("Control and target qubits cannot be the same.")
        self.xr[t, :] += self.xr[c, :]
        self.xr[t, :] %= 2
        self.zr[c, :] += self.zr[t, :]
        self.zr[c, :] %= 2
        return self
        
    def right_CNOT(self, c, t):
        r"""
        Multiplies on the right by a CNOT gate controlled by the
        :math:`c^{\text{th}}` qubit and targeting the :math:`k^{\text{th}}`
        qubit. For more details, see :meth:`left_CNOT`.
        """
        if c == t:
            raise ValueError("Control and target qubits cannot be the same.")
        self.xc[:, c] += self.xc[:, t]
        self.xc[:, c] %= 2
        self.zc[:, t] += self.zc[:, c]
        self.zc[:, t] %= 2
        return self
        
    def left_R_pi4(self, i):
        r"""
        Multiplies on the left by an :math:`R_{\pi/4}` gate acting on the
        :math:`i^{\text{th}}` qubit. This method acts in-place, as opposed to
        acting on a copy of the binary symplectic matrix. In order to preserve
        the original matrix, use the :meth:`copy` method:
        
        >>> new_bsm = bsm.copy().left_R_pi4(c, t) # doctest: +SKIP
        """
        self.zr[i, :] += self.xr[i, :]
        self.zr[i, :] %= 2
        return self
        
    def right_R_pi4(self, i):
        r"""
        Multiplies on the right by an :math:`R_{\pi/4}` gate acting on the
        :math:`i^{\text{th}}` qubit. For more details, see
        :meth:`left_R_pi4`.
        """
        self.xc[:, i] += self.zc[:, i]
        self.xc[:, i] %= 2
        return self
        
    def left_CZ(self, c1, c2):
        r"""
        Multiplies on the left by an controlled-:math:`Z` gate acting between
        the :math:`c_1^{\text{th}}` and :math:`c_2^{\text{th}}` qubits. This
        method acts in-place, as opposed to acting on a copy of the binary
        symplectic matrix. In order to preserve the original matrix, use the
        :meth:`copy` method:
        
        >>> new_bsm = bsm.copy().left_CZ(c, t) # doctest: +SKIP
        """
        if c1 == c2:
            raise ValueError("Control qubits cannot be the same.")
        self.zr[c2, :] += self.xr[c1, :]
        self.zr[c2, :] %= 2
        self.zr[c1, :] += self.xr[c2, :]
        self.zr[c1, :] %= 2        
        return self
        
    def right_CZ(self, c1, c2):
        r"""
        Multiplies on the right by an controlled-:math:`Z` gate acting between
        the :math:`c_1^{\text{th}}` and :math:`c_2^{\text{th}}` qubits. For more
        details, see :meth:`left_CZ`.
        """
        if c1 == c2:
            raise ValueError("Control qubits cannot be the same.")
        self.xc[:, c2] += self.zc[:, c1]
        self.xc[:, c2] %= 2
        self.xc[:, c1] += self.zc[:, c2]
        self.xc[:, c1] %= 2        
        return self
        
    ## OTHER METHODS ##
        
    def inv(self, check_validity=True):
        """
        Returns the inverse of this binary symplectic matrix, assuming
        that this matrix represents a valid Clifford gate.
        
        Note that if the matrix :math:`H` does not represent a valid Clifford,
        this method will return a matrix :math:`G` such that :math:`H G` is
        not the identity matrix.
        
        .. todo::
            Cite that this inversion works due to the properties of symplectic
            matrix groups.
        
        :param bool check_validity: If ``True``, then the matrix is first
            checked to ensure that it is a valid Clifford.
        :raises: :class:`qecc.InvalidCliffordError` if ``check_validity`` is ``True``
            and the binary symplectic matrix being inverted does not represent
            a valid Clifford group element.
        """
        if check_validity and not self.is_valid():
            raise InvalidCliffordError('Matrix cannot be inverted.')
        return BinarySymplecticMatrix(self.zz.T,self.xz.T,self.zx.T,self.xx.T)

    def as_clifford(self, check_validity=True):
        """
        Converts this binary symplectic matrix into a Clifford representation.
        
        :param bool check_validity: If ``True``, then the matrix is first
            checked to ensure that it is a valid Clifford.
        
        :rtype: :class:`qecc.Clifford`
        :returns: The same gate as this binary symplectic matrix, represented
            as an instance of :class:`qecc.Clifford`.
        """
        if check_validity and not self.is_valid():
            raise InvalidCliffordError('Matrix cannot be converted.')
        return Clifford(map(array_to_pauli,self.xc.T),map(array_to_pauli,self.zc.T))

    def is_valid(self):
        """
        Checks the satisfaction of the symplectic condition on a 
        :class:`qecc.BinarySymplecticMatrix` object.
        """
        xrows = map(BinarySymplecticVector, self.xc.T)
        zrows = map(BinarySymplecticVector, self.zc.T)
        
        for idx_j in range(len(xrows)):
            for idx_k in range(len(zrows)):
                if xrows[idx_j].bsip(zrows[idx_k]) != (idx_j == idx_k):
                    return False
                elif xrows[idx_j].bsip(xrows[idx_k]) != 0:
                    return False
                elif zrows[idx_j].bsip(zrows[idx_k]) != 0:
                    return False

        return True
        
    def copy(self):
        """
        Returns a copy of this binary symplectic matrix, pointing to a distinct
        location in memory.
        """
        return BinarySymplecticMatrix(self._arr.copy())
        
    def circuit_decomposition(self, validate=True):
        """
        Decomposes the binary symplectic matrix using the algorithm of [AG04]_.
        
        .. todo::
            Complete docstring.
        """
        # The circuit decomposition algorithm is long enough that it was moved
        # into another module, bsf_decomp.
        left, right = bsf_decomp.circuit_decomposition_part1(self.copy())
        circ = circuit.Circuit(*(right + list(reversed(left))))
        if validate:
            assert all(circ.as_clifford().as_bsm()._arr == self._arr), "Decomposition failed to produce desired BSM."
        return circ
        
        
## BSM FUNCTIONS ##

@u.deprecated("Please use the is_valid() method of BinarySymplecticMatrix instead.")
def is_bsm_valid(input_bsm):
    return input_bsm.is_valid()

def bsmzeros(nq):
    """
    Returns a binary symplectic matrix on :math:`n` qubits, initialized to all
    zeros.
    
    :param int nq: Number of qubits that the created matrix will act upon.
    :returns: A binary symplectic matrix containing all zeros.
    :rtype: BinarySymplecticMatrix
    """
    return BinarySymplecticMatrix(
        zeros((2 * (nq),) * 2, dtype=int))

def array_to_pauli(bsv_array):
    """
    Function wrapper for type conversion from binary symplectic vector 
    to :class:`qecc.Pauli`. See :meth:`qecc.BinarySymplecticVector.as_pauli`. 
    """
    return BinarySymplecticVector(bsv_array).as_pauli()    

def directsum(A, B):
    r"""
    Given two matrices :math:`A` and :math:`B` with two indices each,
    returns the direct sum :math:`A \oplus B`.
    
    :type A: ndarray, shape (sA[0], sA[1])
    :type B: ndarray, shape (sB[0], sB[1])
    :rtype: ndarray, shape (sA[0] + sB[0], sA[1] + sB[1])
    :returns: :math:`A \oplus B`
    """
    sA = A.shape
    sB = B.shape
    return hstack([
        vstack([A, zeros((sB[0], sA[1]))]),
        vstack([zeros((sA[0], sB[1])), B])
    ])

## EXAMPLE USAGE ##
        
if __name__ == "__main__":
    bsf_P = Pauli('XYZ').as_bsv()
    print bsf_P
    # Should print:
    #     ( 1 1 0 | 0 1 1 )
    
    print bsf_P.x.astype('int')
    #     array([1, 1, 0])
    
    bsf_cnot = cnot_gt(2, 0, 1).as_bsm()
    print bsf_cnot
    #     ( 1 1 | 0 0
    #       0 1 | 0 0
    #       ----+----
    #       0 0 | 1 1
    #       0 0 | 0 1 )
    
    print int(bsf_cnot.xx[0,1])
    #     1
    
>>>>>>> c1479bcf
<|MERGE_RESOLUTION|>--- conflicted
+++ resolved
@@ -1,4 +1,3 @@
-<<<<<<< HEAD
 #!/usr/bin/python
 # -*- coding: utf-8 -*-
 ##
@@ -728,738 +727,4 @@
     #       0 0 | 0 1 )
     
     print int(bsf_cnot.xx[0,1])
-    #     1
-    
-=======
-#!/usr/bin/python
-# -*- coding: utf-8 -*-
-##
-# bsf.py: Implementation of binary symplectic form.
-##
-# © 2012 Christopher E. Granade (cgranade@gmail.com) and
-#     Ben Criger (bcriger@gmail.com).
-# This file is a part of the QuaEC project.
-# Licensed under the AGPL version 3.
-##
-# This program is free software: you can redistribute it and/or modify
-# it under the terms of the GNU Affero General Public License as published by
-# the Free Software Foundation, either version 3 of the License, or
-# (at your option) any later version.
-#
-# This program is distributed in the hope that it will be useful,
-# but WITHOUT ANY WARRANTY; without even the implied warranty of
-# MERCHANTABILITY or FITNESS FOR A PARTICULAR PURPOSE.  See the
-# GNU Affero General Public License for more details.
-#
-# You should have received a copy of the GNU Affero General Public License
-# along with this program.  If not, see <http://www.gnu.org/licenses/>.
-##
-
-## IMPORTS ##
-
-import itertools
-import string
-from exceptions import *
-
-from numpy import s_, array, nonzero, logical_xor, bitwise_xor, bitwise_not, logical_and, bitwise_and, logical_not, all, matrix, hstack, vstack, zeros, eye, dot, empty
-from numpy.linalg import det
-
-from PauliClass import *
-from CliffordClass import *
-
-import utils as u
-
-import bsf_decomp
-reload(bsf_decomp)
-
-import circuit
-
-## ALL ##
-
-__all__ = [
-    'BinarySymplecticVector',
-#    'bitstring_to_letterstring',
-    'parity', 'bitwise_inner_product', 'all_pauli_bsvs', 'constrained_set',
-    'commute', 'xz_switch',
-    
-    'BinarySymplecticMatrix',
-    'is_bsm_valid', 'bsmzeros', 'array_to_pauli', 'directsum'
-]
-
-## CLASSES ##
-
-VALID_BITS=range(2)
-
-class BinarySymplecticVector(object):
-    """
-    Encapsulates a binary symplectic vector representing an element of the Pauli
-    group on :math:`n` qubits.
-    
-    A new :class:`BinarySymplecticVector` can be constructed using either a
-    single NumPy array containing both the :math:`X` and :math:`Z` parts of the
-    binary symplectic vector. Alternatively, a new vector can be instantiated
-    using two NumPy arrays. For example, the following two invocations are
-    equivalent:
-    
-    >>> import qecc
-    >>> import numpy as np
-    >>> bsv = qecc.BinarySymplecticVector(np.array([1, 0, 0, 0, 0, 0]))
-    >>> bsv = qecc.BinarySymplecticVector(np.array([1, 0, 0]), np.array([0, 0, 0]))
-    
-    The :obj:`len` of a :class:`BinarySymplecticVector` is defined as the number
-    of qubits upon which the represented Pauli operator acts, and is thus half
-    of the length of a single array containing the same data.
-    """
-
-    def __init__(self,*args):
-        if len(args) == 1:
-            nq = len(args[0])/2
-            self._x = array(args[0][0:nq], dtype=int)
-            self._z = array(args[0][nq:2*nq], dtype=int)
-        elif len(args) == 2:
-            xstring,zstring = args
-            self._x=array(list(xstring), dtype='int')
-            self._z=array(list(zstring), dtype='int')
-        else:
-            raise ValueError('Wrong number of args.')
-
-    ## MAGIC METHODS ##
-    
-    def __len__(self):
-        """Number of qubits on which ``self`` acts."""
-        return len(self._x)
-
-    def __repr__(self):
-        return "( {ex} | {zed} )".format(ex=" ".join(map(str, self._x)), zed=" ".join(map(str, self._z)))
-
-    def __eq__(self,other):
-        return all([a[0] == a[1] for a in zip(self._x+self._z, other._x + other._z)])
-        
-    ## PROPERTIES ##
-
-    @property
-    def x(self):
-        """
-        Array containing the :math:`X` part of the binary symplectic vector.
-        
-        :rtype: :class:`numpy.ndarray`, shape ``(2 * nq, )``.
-
-        >>> import qecc as q
-        >>> q.BinarySymplecticVector([1,0,0,0,1,0]).x
-        array([1, 0, 0])
-        
-        """
-        return self._x
-    
-    @property
-    def z(self):
-        """
-        Array containing the :math:`Z` part of the binary symplectic vector.
-        
-        :rtype: :class:`numpy.ndarray`, shape ``(nq, )``.
-
-        >>> import qecc as q
-        >>> q.BinarySymplecticVector([1,0,0,0,1,0]).z
-        array([0, 1, 0])
-        
-        """
-        return self._z
-
-    ## OTHER METHODS ##
-
-    def copy(self):
-        """
-        Returns a copy of the binary symplectic vector such that mutations of
-        the copy do not affect this instance. For more details, see the
-        :meth:`numpy.ndarray.copy` method.
-        """
-        return BinarySymplecticVector(self._x.copy(), self._z.copy())
-
-    def as_pauli(self):
-        """
-        Returns an instance of :class:`qecc.Pauli` representing the same Pauli
-        operator as this vector. Note that phase information is not preserved
-        by the binary symplectic representation of the Pauli group, and so
-        ``P.as_bsv().as_pauli()`` need not equal ``P``.
-
-        >>> import qecc as q
-        >>> pauli_with_phase=q.Pauli('IXXYZ',2)
-        >>> pauli_with_phase.as_bsv().as_pauli()
-        i^0 IXXYZ
-        
-        """
-        exes=bitstring_to_letterstring(self._x,'X')
-        zeds=bitstring_to_letterstring(self._z,'Z')
-        zedley=Pauli(zeds)
-        exeley=Pauli(exes)
-        assert type(zedley) is type(exeley)
-        pauli=zedley*exeley
-        return Pauli(pauli.op,0)
-        
-    def bsip(self,other):
-        r"""
-        Returns the binary symplectic inner product :math:`u \odot v` of this
-        vector with another vector. Letting :math:`u = (a | b)` and
-        :math:`v = (c | d)`, :math:`u\odot v = a \cdot c + b \cdot d`.
-
-        >>> import qecc as q
-        >>> vector_a = q.BinarySymplecticVector([1,0,1],[0,1,1])
-        >>> vector_b = q.Pauli('YYZ').as_bsv()
-        >>> vector_a.bsip(vector_b)
-        1
-        
-        """
-        return int(not(commute(self,other)))
-        
-#FUNCTIONS FOR BSV CLASS     
-
-def bitstring_to_letterstring(bitstring,letter):
-    """Internal function, replaces all instances of 1 in ``bitstring``
-    with the letter in ``letter``.
-    :param list bitstring: a list or tuple, whose entries are 0 or 1. 
-    :param letter: a string with a single entry
-    :rtype: str
-
-    >>> 
-    
-    """
-    outstring=''
-    for idx in range(len(bitstring)):
-        if bitstring[idx]==0:
-            outstring=outstring+('I')
-        elif bitstring[idx]==1:
-            outstring=outstring+(letter)
-    return outstring
-
-def parity(bitarray):
-    """
-    :arg list bitarray: a list containing integers of value 0 or 1.  
-    :returns: True if bitarray is of odd parity, False if it is of even parity.
-    :rtype: bool
-    """
-    return reduce(logical_xor,bitarray)
-
-def bitwise_inner_product(v1,v2):
-    """
-    Internal function, returns the bitwise inner product of two bitstrings.
-    The bitwise inner product is the sum (modulo 2) of the product of the
-    elements. 
-    """
-    return parity(bitwise_and(v1,v2))
-
-def all_pauli_bsvs(nq):
-    r"""
-    Lists all the Paulis on ``nq`` qubits according to their binary symplectic
-    representations. 
-    
-    :param int nq: Number of qubits. 
-
-    :returns: an iterator that yields the binary symplectic representations of each element of the Pauli group :math:`\mathcal{P}_n`.
-
-    >>> list(q.all_pauli_bsvs(1))
-    [( 0 | 0 ), ( 0 | 1 ), ( 1 | 0 ), ( 1 | 1 )]
-    
-    """
-    for idx_x in itertools.product([0,1],repeat=nq):
-        for idx_z in itertools.product([0,1],repeat=nq):
-            yield(BinarySymplecticVector(idx_x,idx_z))
-
-def constrained_set(pauli_array_input,logical_array_input):
-    r"""
-    Given a set of constraints of the form :math:`P_i \odot Q = b_i`, with
-    each :math:`P_i` a Pauli operator and each :math:`b_i` a bit, yields an
-    iterator onto Pauli operators :math:`Q` such that all constraints are
-    satisfied.
-    
-    :type pauli_array_input: :obj:`list` of :class:`qecc.Pauli` instances.
-    :param pauli_array_input: Constraint operators :math:`P_i`.
-    :type logical_array_input: :class:`numpy.ndarray` of `dtype=int` and shape
-        ``(len(pauli_array_input), )``.
-    :param logical_array_input: Constraint values :math:`b_i`.
-
-    >>> import qecc as q
-    >>> list(q.constrained_set(map(lambda s: q.Pauli(s).as_bsv(), ['XY','ZZ']),[1,0]))
-    [( 0 0 | 0 1 ), ( 0 0 | 1 0 ), ( 1 1 | 0 0 ), ( 1 1 | 1 1 )]
-    
-    """
-    
-    nq=len(pauli_array_input[0].x)
-    #output_array=[]
-    logical_bookkeeping_array=[]
-    for current_pauli in all_pauli_bsvs(nq):
-        logical_bookkeeping_array = map(current_pauli.bsip, pauli_array_input)
-        if logical_bookkeeping_array == logical_array_input:
-            # output_array.append(current_pauli)
-            yield current_pauli
-    # return output_array
-
-def commute(bsv1,bsv2):
-    """
-
-    Returns True if bsv1 and bsv2 commute by evaluating the symplectic inner 
-    product.
-    
-    :rtype: bool
-    """
-    return logical_not(logical_xor(bitwise_inner_product(bsv1.x,bsv2.z),bitwise_inner_product(bsv1.z,bsv2.x)))
-
-def xz_switch(bsv):
-    """
-    Given a :class:`qecc.BinarySymplecticVector`, returns a new vector whose
-    :math:`X` and :math:`Z` parts have been swapped.
-    """
-    return BinarySymplecticVector(bsv.z,bsv.x)
-
-## BINARY SYMPLECTIC MATRIX CLASS ##
-
-class BinarySymplecticMatrix(object):
-    """
-
-    Encapsulates a binary symplectic matrix representing an element of the Clifford
-    group on :math:`n` qubits.
-    
-    A new :class:`BinarySymplecticMatrix` can be constructed using either a
-    single NumPy 2-D array containing the :math:`XX`, :math:`XZ`, :math:`ZX`, and :math:`ZZ`
-    parts of the binary symplectic matrix. Alternatively, a new matrix can be instantiated
-    using four NumPy arrays. For example, the following two invocations are
-    equivalent:
-    
-    >>> import qecc
-    >>> import numpy as np
-    >>> bsm = qecc.BinarySymplecticMatrix(np.array([[1, 0, 0, 0],[1, 1, 0, 0],[0, 0, 1, 1],[0, 0, 0, 1]]))
-    >>> bsm = qecc.BinarySymplecticMatrix(np.array([[1, 0],[1, 1]]), np.array([[0, 0],[0, 0]]), np.array([[0, 0],[0, 0]]), np.array([[1, 1],[0, 1]]))
-    
-    """
-    def __init__(self,*args):
-        if len(args)==4:
-            self._arr=vstack((hstack((args[0],args[1])),hstack((args[2],args[3]))))
-        elif len(args)==1:
-            self._arr=args[0]
-        else:
-            raise ValueError("Either one or four arguments must be provided.")
-            
-    ## PROPERTIES ##
-    
-    @property
-    def nq(self):
-        """
-        Returns the number of qubits that the binary symplectic matrix acts
-        upon.
-        """
-        return len(self._arr)/2
-            
-    @property
-    def xx(self):
-        """
-        Returns the upper-left quadrant of a binary symplectic matrix.
-        """ 
-        nq = self.nq
-        return self._arr[0:nq,0:nq]
-    @property
-    def xz(self):
-        """
-        Returns the upper-right quadrant of a binary symplectic matrix.
-        """ 
-        nq = self.nq
-        return self._arr[0:nq,nq:2*nq]
-    @property
-    def zx(self):
-        """
-        Returns the lower-left quadrant of a binary symplectic matrix.
-        """ 
-        nq = self.nq
-        return self._arr[nq:2*nq,0:nq]
-    @property
-    def zz(self):
-        """
-        Returns the lower-right quadrant of a binary symplectic matrix.
-        """ 
-        nq = self.nq
-        return self._arr[nq:2*nq,nq:2*nq]
-
-    @property
-    def xc(self):
-        """
-        Returns the left half of a binary symplectic matrix.
-        """ 
-        nq = self.nq
-        return self._arr[:, 0:nq]
-    @xc.setter
-    def xc(self, newval):
-        self._arr[:, 0:self.nq] = newval
-    @property
-    def zc(self):
-        """
-        Returns the right half of a binary symplectic matrix.
-        """ 
-        nq = self.nq
-        return self._arr[:, nq:2*nq]
-    @zc.setter
-    def zc(self, newval):
-        self._arr[:, self.nq:2*self.nq] = newval
-
-    @property
-    def xr(self):
-        """
-        Returns the top half of a binary symplectic matrix.
-        """ 
-        nq = self.nq
-        return self._arr[0:nq, :]
-    @xr.setter
-    def xr(self, newval):
-        self._arr[0:self.nq, :] = newval
-    @property
-    def zr(self):
-        """
-        Returns the bottom half of a binary symplectic matrix.
-        """ 
-        nq = self.nq
-        return self._arr[nq:2*nq, :]
-    @zr.setter
-    def zr(self, newval):
-        self._arr[self.nq:2*self.nq, :] = newval
-
-
-    @xx.setter
-    def xx(self, thing):
-        nq = self.nq
-        self._arr[0:nq,0:nq]=thing
-    @xz.setter
-    def xz(self, thing):
-        nq = self.nq
-        self._arr[0:nq,nq:2*nq]=thing
-    @zx.setter
-    def zx(self, thing):
-        nq = self.nq
-        self._arr[nq:2*nq,0:nq]=thing
-    @zz.setter
-    def zz(self, thing):
-        nq = self.nq
-        self._arr[nq:2*nq,nq:2*nq]=thing
-
-    ## MAGIC METHODS ##
-    
-    def __getitem__(self, sliceobj):
-        return self._arr.__getitem__(sliceobj)
-
-    def __setitem__(self, sliceobj, val):
-        self._arr.__setitem__(sliceobj, val)
-
-    def __mul__(self,other):
-        return BinarySymplecticMatrix(dot(self._arr, other._arr)%2)
-
-    def __repr__(self):
-        # TODO: We could make this a bit
-        #       fancier by putting lines between
-        #       the blocks, but that'd take a
-        #       silly amount of effort, so let's do
-        #       that later.
-        return repr(self._arr)
-
-    def __eq__(self, other):
-        return all(self._arr == other._arr)
-
-    def __and__(self, other):
-        """
-        Returns the direct sum of this binary symplectic
-        matrix with another matrix. Note that resulting
-        binary symplectic matrix represents the tensor
-        product of the two Clifford gates represented.
-        """
-        attrs = ['xx', 'xz', 'zx', 'zz']
-        blocks = []
-        for att in attrs:
-            blocks.append(directsum(
-                getattr(self, att),
-                getattr(other, att)
-            ))
-
-        return BinarySymplecticMatrix(*blocks)
-        
-    ## GATE METHODS ##
-    
-    def left_H(self,j):
-        r"""
-        Multiplies on the left by a Hadamard gate on the :math:`j^{\text{th}}`
-        qubit. This method acts in-place, as opposed to acting on a copy of the
-        binary symplectic matrix. In order to preserve the original matrix,
-        use the :meth:`copy` method:
-        
-        >>> new_bsm = bsm.copy().left_H(idx) # doctest: +SKIP
-        """
-        u.array_swap(self.zr[j, :], self.xr[j, :])
-        return self
-
-    def right_H(self,j):
-        r"""
-        Multiplies on the right by a Hadamard gate on the :math:`j^{\text{th}}`
-        qubit. See :meth:`left_H` for more details.
-        """
-        u.array_swap(self.zc[:, j], self.xc[:, j])
-        return self
-
-    def right_H_all(self):
-        r"""
-        Multiplies on the right by a Hadamard gate on each
-        qubit. See :meth:`left_H` for more details.
-        """
-        u.array_swap(self.zc, self.xc)
-        return self
-
-    def left_SWAP(self,j,k):
-        r"""
-        Multiplies on the left by a SWAP gate between the :math:`j^{\text{th}}`
-        and :math:`k^{\text{th}}` qubits. This method acts in-place, as opposed
-        to acting on a copy of the binary symplectic matrix. In order to
-        preserve the original matrix, use the :meth:`copy` method:
-        
-        >>> new_bsm = bsm.copy().left_SWAP(j, k) # doctest: +SKIP
-        """
-        u.array_swap(self.xr[j, :], self.xr[k, :])
-        u.array_swap(self.zr[j, :], self.zr[k, :])
-        return self
-        
-    def right_SWAP(self,j,k):
-        r"""
-        Multiplies on the right by a SWAP gate between the :math:`j^{\text{th}}`
-        and :math:`k^{\text{th}}` qubits. See :meth:`left_SWAP` for more
-        details.
-        """
-        u.array_swap(self.xc[:, j], self.xc[:, k])
-        u.array_swap(self.zc[:, j], self.zc[:, k])
-        return self
-        
-    def left_CNOT(self, c, t):
-        r"""
-        Multiplies on the left by a CNOT gate controlled by the
-        :math:`c^{\text{th}}` qubit and targeting the :math:`k^{\text{th}}`
-        qubit. This method acts in-place, as opposed to acting on a copy of the
-        binary symplectic matrix. In order to preserve the original matrix, use
-        the :meth:`copy` method:
-        
-        >>> new_bsm = bsm.copy().left_CNOT(c, t) # doctest: +SKIP
-        """
-        if c == t:
-            raise ValueError("Control and target qubits cannot be the same.")
-        self.xr[t, :] += self.xr[c, :]
-        self.xr[t, :] %= 2
-        self.zr[c, :] += self.zr[t, :]
-        self.zr[c, :] %= 2
-        return self
-        
-    def right_CNOT(self, c, t):
-        r"""
-        Multiplies on the right by a CNOT gate controlled by the
-        :math:`c^{\text{th}}` qubit and targeting the :math:`k^{\text{th}}`
-        qubit. For more details, see :meth:`left_CNOT`.
-        """
-        if c == t:
-            raise ValueError("Control and target qubits cannot be the same.")
-        self.xc[:, c] += self.xc[:, t]
-        self.xc[:, c] %= 2
-        self.zc[:, t] += self.zc[:, c]
-        self.zc[:, t] %= 2
-        return self
-        
-    def left_R_pi4(self, i):
-        r"""
-        Multiplies on the left by an :math:`R_{\pi/4}` gate acting on the
-        :math:`i^{\text{th}}` qubit. This method acts in-place, as opposed to
-        acting on a copy of the binary symplectic matrix. In order to preserve
-        the original matrix, use the :meth:`copy` method:
-        
-        >>> new_bsm = bsm.copy().left_R_pi4(c, t) # doctest: +SKIP
-        """
-        self.zr[i, :] += self.xr[i, :]
-        self.zr[i, :] %= 2
-        return self
-        
-    def right_R_pi4(self, i):
-        r"""
-        Multiplies on the right by an :math:`R_{\pi/4}` gate acting on the
-        :math:`i^{\text{th}}` qubit. For more details, see
-        :meth:`left_R_pi4`.
-        """
-        self.xc[:, i] += self.zc[:, i]
-        self.xc[:, i] %= 2
-        return self
-        
-    def left_CZ(self, c1, c2):
-        r"""
-        Multiplies on the left by an controlled-:math:`Z` gate acting between
-        the :math:`c_1^{\text{th}}` and :math:`c_2^{\text{th}}` qubits. This
-        method acts in-place, as opposed to acting on a copy of the binary
-        symplectic matrix. In order to preserve the original matrix, use the
-        :meth:`copy` method:
-        
-        >>> new_bsm = bsm.copy().left_CZ(c, t) # doctest: +SKIP
-        """
-        if c1 == c2:
-            raise ValueError("Control qubits cannot be the same.")
-        self.zr[c2, :] += self.xr[c1, :]
-        self.zr[c2, :] %= 2
-        self.zr[c1, :] += self.xr[c2, :]
-        self.zr[c1, :] %= 2        
-        return self
-        
-    def right_CZ(self, c1, c2):
-        r"""
-        Multiplies on the right by an controlled-:math:`Z` gate acting between
-        the :math:`c_1^{\text{th}}` and :math:`c_2^{\text{th}}` qubits. For more
-        details, see :meth:`left_CZ`.
-        """
-        if c1 == c2:
-            raise ValueError("Control qubits cannot be the same.")
-        self.xc[:, c2] += self.zc[:, c1]
-        self.xc[:, c2] %= 2
-        self.xc[:, c1] += self.zc[:, c2]
-        self.xc[:, c1] %= 2        
-        return self
-        
-    ## OTHER METHODS ##
-        
-    def inv(self, check_validity=True):
-        """
-        Returns the inverse of this binary symplectic matrix, assuming
-        that this matrix represents a valid Clifford gate.
-        
-        Note that if the matrix :math:`H` does not represent a valid Clifford,
-        this method will return a matrix :math:`G` such that :math:`H G` is
-        not the identity matrix.
-        
-        .. todo::
-            Cite that this inversion works due to the properties of symplectic
-            matrix groups.
-        
-        :param bool check_validity: If ``True``, then the matrix is first
-            checked to ensure that it is a valid Clifford.
-        :raises: :class:`qecc.InvalidCliffordError` if ``check_validity`` is ``True``
-            and the binary symplectic matrix being inverted does not represent
-            a valid Clifford group element.
-        """
-        if check_validity and not self.is_valid():
-            raise InvalidCliffordError('Matrix cannot be inverted.')
-        return BinarySymplecticMatrix(self.zz.T,self.xz.T,self.zx.T,self.xx.T)
-
-    def as_clifford(self, check_validity=True):
-        """
-        Converts this binary symplectic matrix into a Clifford representation.
-        
-        :param bool check_validity: If ``True``, then the matrix is first
-            checked to ensure that it is a valid Clifford.
-        
-        :rtype: :class:`qecc.Clifford`
-        :returns: The same gate as this binary symplectic matrix, represented
-            as an instance of :class:`qecc.Clifford`.
-        """
-        if check_validity and not self.is_valid():
-            raise InvalidCliffordError('Matrix cannot be converted.')
-        return Clifford(map(array_to_pauli,self.xc.T),map(array_to_pauli,self.zc.T))
-
-    def is_valid(self):
-        """
-        Checks the satisfaction of the symplectic condition on a 
-        :class:`qecc.BinarySymplecticMatrix` object.
-        """
-        xrows = map(BinarySymplecticVector, self.xc.T)
-        zrows = map(BinarySymplecticVector, self.zc.T)
-        
-        for idx_j in range(len(xrows)):
-            for idx_k in range(len(zrows)):
-                if xrows[idx_j].bsip(zrows[idx_k]) != (idx_j == idx_k):
-                    return False
-                elif xrows[idx_j].bsip(xrows[idx_k]) != 0:
-                    return False
-                elif zrows[idx_j].bsip(zrows[idx_k]) != 0:
-                    return False
-
-        return True
-        
-    def copy(self):
-        """
-        Returns a copy of this binary symplectic matrix, pointing to a distinct
-        location in memory.
-        """
-        return BinarySymplecticMatrix(self._arr.copy())
-        
-    def circuit_decomposition(self, validate=True):
-        """
-        Decomposes the binary symplectic matrix using the algorithm of [AG04]_.
-        
-        .. todo::
-            Complete docstring.
-        """
-        # The circuit decomposition algorithm is long enough that it was moved
-        # into another module, bsf_decomp.
-        left, right = bsf_decomp.circuit_decomposition_part1(self.copy())
-        circ = circuit.Circuit(*(right + list(reversed(left))))
-        if validate:
-            assert all(circ.as_clifford().as_bsm()._arr == self._arr), "Decomposition failed to produce desired BSM."
-        return circ
-        
-        
-## BSM FUNCTIONS ##
-
-@u.deprecated("Please use the is_valid() method of BinarySymplecticMatrix instead.")
-def is_bsm_valid(input_bsm):
-    return input_bsm.is_valid()
-
-def bsmzeros(nq):
-    """
-    Returns a binary symplectic matrix on :math:`n` qubits, initialized to all
-    zeros.
-    
-    :param int nq: Number of qubits that the created matrix will act upon.
-    :returns: A binary symplectic matrix containing all zeros.
-    :rtype: BinarySymplecticMatrix
-    """
-    return BinarySymplecticMatrix(
-        zeros((2 * (nq),) * 2, dtype=int))
-
-def array_to_pauli(bsv_array):
-    """
-    Function wrapper for type conversion from binary symplectic vector 
-    to :class:`qecc.Pauli`. See :meth:`qecc.BinarySymplecticVector.as_pauli`. 
-    """
-    return BinarySymplecticVector(bsv_array).as_pauli()    
-
-def directsum(A, B):
-    r"""
-    Given two matrices :math:`A` and :math:`B` with two indices each,
-    returns the direct sum :math:`A \oplus B`.
-    
-    :type A: ndarray, shape (sA[0], sA[1])
-    :type B: ndarray, shape (sB[0], sB[1])
-    :rtype: ndarray, shape (sA[0] + sB[0], sA[1] + sB[1])
-    :returns: :math:`A \oplus B`
-    """
-    sA = A.shape
-    sB = B.shape
-    return hstack([
-        vstack([A, zeros((sB[0], sA[1]))]),
-        vstack([zeros((sA[0], sB[1])), B])
-    ])
-
-## EXAMPLE USAGE ##
-        
-if __name__ == "__main__":
-    bsf_P = Pauli('XYZ').as_bsv()
-    print bsf_P
-    # Should print:
-    #     ( 1 1 0 | 0 1 1 )
-    
-    print bsf_P.x.astype('int')
-    #     array([1, 1, 0])
-    
-    bsf_cnot = cnot_gt(2, 0, 1).as_bsm()
-    print bsf_cnot
-    #     ( 1 1 | 0 0
-    #       0 1 | 0 0
-    #       ----+----
-    #       0 0 | 1 1
-    #       0 0 | 0 1 )
-    
-    print int(bsf_cnot.xx[0,1])
-    #     1
-    
->>>>>>> c1479bcf
+    #     1